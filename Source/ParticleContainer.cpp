#include <limits>

#include <ParticleContainer.H>
#include <ParticleIterator.H>
#include <WarpX_f.H>
#include <WarpX.H>

MultiParticleContainer::MultiParticleContainer (AmrCore* amr_core)
{
    ReadParameters();

    int n = WarpX::use_laser ? nspecies+1 : nspecies;
    allcontainers.resize(n);
    for (int i = 0; i < nspecies; ++i) {
	allcontainers[i].reset(new PhysicalParticleContainer(amr_core, i));
    }
    if (WarpX::use_laser) {
	allcontainers[n-1].reset(new LaserParticleContainer(amr_core,n-1));
    }
}

void
MultiParticleContainer::ReadParameters ()
{
    static bool initialized = false;
    if (!initialized)
    {
	ParmParse pp("particles");

	pp.query("nspecies", nspecies);
	BL_ASSERT(nspecies >= 0);

	initialized = true;
    }
}

void
MultiParticleContainer::AllocData ()
{
    for (auto& pc : allcontainers) {
	pc->AllocData();
    }
}

void
MultiParticleContainer::InitData ()
{
    for (auto& pc : allcontainers) {
	pc->InitData();
    }
}

void
MultiParticleContainer::Evolve (int lev,
			     const MultiFab& Ex, const MultiFab& Ey, const MultiFab& Ez,
			     const MultiFab& Bx, const MultiFab& By, const MultiFab& Bz,
			     MultiFab& jx, MultiFab& jy, MultiFab& jz, Real t, Real dt)
{
    jx.setVal(0.0);
    jy.setVal(0.0);
    jz.setVal(0.0);

    for (auto& pc : allcontainers) {
	pc->Evolve(lev, Ex, Ey, Ez, Bx, By, Bz, jx, jy, jz, t, dt);
    }

    const Geometry& gm = allcontainers[0]->GDB().Geom(lev);
    jx.SumBoundary(gm.periodicity());
    jy.SumBoundary(gm.periodicity());
    jz.SumBoundary(gm.periodicity());
}


std::unique_ptr<MultiFab>
MultiParticleContainer::GetChargeDensity (int lev, bool local)
{
    std::unique_ptr<MultiFab> rho = allcontainers[0]->GetChargeDensity(lev, true);
    for (unsigned i = 1, n = allcontainers.size(); i < n; ++i) {
	std::unique_ptr<MultiFab> rhoi = allcontainers[i]->GetChargeDensity(lev, true);
	MultiFab::Add(*rho, *rhoi, 0, 0, 1, rho->nGrow());
    }
    if (!local) {
	const Geometry& gm = allcontainers[0]->GDB().Geom(lev);
	rho->SumBoundary(gm.periodicity());
    }
    return rho;
}

void
MultiParticleContainer::Redistribute (bool where_called)
{
    for (auto& pc : allcontainers) {
	pc->Redistribute(where_called,true);
    }
}

<<<<<<< HEAD
Array<long>
MultiParticleContainer::NumberOfParticlesInGrid(int lev) const
{
    const bool only_valid=true, only_local=true;
    Array<long> r = allcontainers[0]->NumberOfParticlesInGrid(lev,only_valid,only_local);
    for (unsigned i = 1, n = allcontainers.size(); i < n; ++i) {
	const auto& ri = allcontainers[i]->NumberOfParticlesInGrid(lev,only_valid,only_local);
	for (unsigned j=0, m=ri.size(); j<m; ++j) {
	    r[j] += ri[j];
	}
    }
    ParallelDescriptor::ReduceLongSum(r.data(),r.size());
    return r;
}

void
MultiParticleContainer::SetParticleBoxArray (int lev, BoxArray& new_ba)
{
    for (auto& pc : allcontainers) {
	pc->SetParticleBoxArray(lev,new_ba);
    }
}

void
MultiParticleContainer::SetParticleDistributionMap (int lev, DistributionMapping& new_dm)
{
    for (auto& pc : allcontainers) {
	pc->SetParticleDistributionMap(lev,new_dm);
    }
=======
void
MultiParticleContainer::PostRestart ()
{
    for (auto& pc : allcontainers) {
	pc->PostRestart();
    }    
>>>>>>> 280de628
}<|MERGE_RESOLUTION|>--- conflicted
+++ resolved
@@ -94,7 +94,6 @@
     }
 }
 
-<<<<<<< HEAD
 Array<long>
 MultiParticleContainer::NumberOfParticlesInGrid(int lev) const
 {
@@ -124,12 +123,12 @@
     for (auto& pc : allcontainers) {
 	pc->SetParticleDistributionMap(lev,new_dm);
     }
-=======
+}
+
 void
 MultiParticleContainer::PostRestart ()
 {
     for (auto& pc : allcontainers) {
 	pc->PostRestart();
     }    
->>>>>>> 280de628
 }