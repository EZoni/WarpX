#include <limits>
#include <sstream>

#include <ParticleContainer.H>
#include <WarpX_f.H>
#include <WarpX.H>
#include <WarpXConst.H>
#include <WarpXWrappers.h>


using namespace amrex;

PhysicalParticleContainer::PhysicalParticleContainer (AmrCore* amr_core, int ispecies,
                                                      const std::string& name)
    : WarpXParticleContainer(amr_core, ispecies),
      species_name(name)
{
    plasma_injector.reset(new PlasmaInjector(species_id, species_name));
    charge = plasma_injector->getCharge();
    mass = plasma_injector->getMass();

    ParmParse pp(species_name);

    pp.query("boost_adjust_transverse_positions", boost_adjust_transverse_positions);

}

void PhysicalParticleContainer::InitData()
{
    AddParticles(0); // Note - add on level 0
    if (maxLevel() > 0) {
        Redistribute();  // We then redistribute
    }
}

void PhysicalParticleContainer::MapParticletoBoostedFrame(Real& x, Real& y, Real& z, std::array<Real, 3>& u)
{
    // Map the particles from the lab frame to the boosted frame.
    // This boosts the particle to the lab frame and calculates
    // the particle time in the boosted frame. It then maps
    // the position to the time in the boosted frame.

    // For now, start with the assumption that this will only happen
    // at the start of the simulation.
    const Real t_lab = 0.;

    const Real uz_boost = WarpX::gamma_boost*WarpX::beta_boost*PhysConst::c;

    // tpr is the particle's time in the boosted frame
    Real tpr = WarpX::gamma_boost*t_lab - uz_boost*z/(PhysConst::c*PhysConst::c);

    // The particle's transformed location in the boosted frame
    Real xpr = x;
    Real ypr = y;
    Real zpr = WarpX::gamma_boost*z - uz_boost*t_lab;

    // transform u and gamma to the boosted frame
    Real gamma_lab = std::sqrt(1. + (u[0]*u[0] + u[1]*u[1] + u[2]*u[2])/(PhysConst::c*PhysConst::c));
    // u[0] = u[0];
    // u[1] = u[1];
    u[2] = WarpX::gamma_boost*u[2] - uz_boost*gamma_lab;
    Real gammapr = std::sqrt(1. + (u[0]*u[0] + u[1]*u[1] + u[2]*u[2])/(PhysConst::c*PhysConst::c));

    Real vxpr = u[0]/gammapr;
    Real vypr = u[1]/gammapr;
    Real vzpr = u[2]/gammapr;

    // Move the particles to where they will be at t = 0 in the boosted frame
    if (boost_adjust_transverse_positions) {
      x = xpr - tpr*vxpr;
      y = ypr - tpr*vypr;
    }

    z = zpr - tpr*vzpr;

}

void
PhysicalParticleContainer::AddGaussianBeam(Real x_m, Real y_m, Real z_m,
                                           Real x_rms, Real y_rms, Real z_rms,
                                           Real q_tot, long npart) {

    const Geometry& geom     = m_gdb->Geom(0);
    RealBox containing_bx = geom.ProbDomain();

    std::mt19937_64 mt(0451);
    std::normal_distribution<double> distx(x_m, x_rms);
    std::normal_distribution<double> disty(y_m, y_rms);
    std::normal_distribution<double> distz(z_m, z_rms);

    std::array<Real,PIdx::nattribs> attribs;
    attribs.fill(0.0);

    if (ParallelDescriptor::IOProcessor()) {
       std::array<Real, 3> u;
       Real weight;
       for (long i = 0; i < npart; ++i) {
#if ( AMREX_SPACEDIM == 3 )
            weight = q_tot/npart/charge;
            Real x = distx(mt);
            Real y = disty(mt);
            Real z = distz(mt);
#elif ( AMREX_SPACEDIM == 2 )
            weight = q_tot/npart/charge/y_rms;
            Real x = distx(mt);
            Real y = 0.;
            Real z = distz(mt);
#endif
        if (plasma_injector->insideBounds(x, y, z)) {
	    plasma_injector->getMomentum(u, x, y, z);
            if (WarpX::gamma_boost > 1.) {
                MapParticletoBoostedFrame(x, y, z, u);
            }
            attribs[PIdx::ux] = u[0];
            attribs[PIdx::uy] = u[1];
            attribs[PIdx::uz] = u[2];
            attribs[PIdx::w ] = weight;

            AddOneParticle(0, 0, 0, x, y, z, attribs);
            }
        }
    }
    Redistribute();
}

void
PhysicalParticleContainer::AddParticles (int lev)
{
    BL_PROFILE("PhysicalParticleContainer::AddParticles()");

    if (plasma_injector->add_single_particle) {
        AddNParticles(lev, 1,
                      &(plasma_injector->single_particle_pos[0]),
                      &(plasma_injector->single_particle_pos[1]),
                      &(plasma_injector->single_particle_pos[2]),
                      &(plasma_injector->single_particle_vel[0]),
                      &(plasma_injector->single_particle_vel[1]),
                      &(plasma_injector->single_particle_vel[2]),
                      1, &(plasma_injector->single_particle_weight), 0);
        return;
    }

    if (plasma_injector->gaussian_beam) {
        AddGaussianBeam(plasma_injector->x_m,
                        plasma_injector->y_m,
                        plasma_injector->z_m,
                        plasma_injector->x_rms,
                        plasma_injector->y_rms,
                        plasma_injector->z_rms,
                        plasma_injector->q_tot,
                        plasma_injector->npart);


        return;
    }

    if ( plasma_injector->doInjection() ) {
        AddPlasma( lev );
    }
}

/**
 * Create new macroparticles for this species, with a fixed
 * number of particles per cell (in the cells of `part_realbox`).
 * The new particles are only created inside the intersection of `part_realbox`
 * with the local grid for the current proc.
 * @param lev the index of the refinement level
 * @param part_realbox the box in which new particles should be created
 * (this box should correspond to an integer number of cells in each direction,
 * but its boundaries need not be aligned with the actual cells of the simulation)
 */
void
PhysicalParticleContainer::AddPlasma(int lev, RealBox part_realbox )
{

    // If no part_realbox is provided, initialize particles in the whole domain
    const Geometry& geom = Geom(lev);
    if (!part_realbox.ok()) part_realbox = geom.ProbDomain();

    int num_ppc = plasma_injector->num_particles_per_cell;

    const Real* dx = geom.CellSize();

    Real scale_fac;
#if AMREX_SPACEDIM==3
    scale_fac = dx[0]*dx[1]*dx[2]/num_ppc;
#elif AMREX_SPACEDIM==2
    scale_fac = dx[0]*dx[1]/num_ppc;
#endif

#ifdef _OPENMP
    // First touch all tiles in the map in serial
    for (MFIter mfi = MakeMFIter(lev); mfi.isValid(); ++mfi) {
        const int grid_id = mfi.index();
        const int tile_id = mfi.LocalTileIndex();
        GetParticles(lev)[std::make_pair(grid_id, tile_id)];
    }
#endif

#ifdef _OPENMP
#pragma omp parallel if (not WarpX::serialize_ics)
#endif
    {
        std::array<Real,PIdx::nattribs> attribs;
        attribs.fill(0.0);

        // Loop through the tiles
        for (MFIter mfi = MakeMFIter(lev); mfi.isValid(); ++mfi) {

            const Box& tile_box  = mfi.tilebox();
            const RealBox tile_realbox = WarpX::getRealBox(tile_box, lev);

            // Find the cells of part_box that overlap with tile_realbox
            // If there is no overlap, just go to the next tile in the loop
            RealBox overlap_realbox;
            Box overlap_box;
            Real ncells_adjust;
            bool no_overlap = 0;

            for (int dir=0; dir<AMREX_SPACEDIM; dir++) {
                if ( tile_realbox.lo(dir) < part_realbox.hi(dir) ) {
                    ncells_adjust = std::floor( (tile_realbox.lo(dir) - part_realbox.lo(dir))/dx[dir] );
                    overlap_realbox.setLo( dir, part_realbox.lo(dir) + std::max(ncells_adjust, 0.) * dx[dir]);
                } else {
                    no_overlap = 1; break;
                }
                if ( tile_realbox.hi(dir) > part_realbox.lo(dir) ) {
                    ncells_adjust = std::floor( (part_realbox.hi(dir) - tile_realbox.hi(dir))/dx[dir] );
                    overlap_realbox.setHi( dir, part_realbox.hi(dir) - std::max(ncells_adjust, 0.) * dx[dir]);
                } else {
                    no_overlap = 1; break;
                }
                // Count the number of cells in this direction in overlap_realbox
                overlap_box.setSmall( dir, 0 );
                overlap_box.setBig( dir,
				    int( round((overlap_realbox.hi(dir)-overlap_realbox.lo(dir))/dx[dir] )) - 1);
            }
            if (no_overlap == 1) continue; // Go to the next tile

            const int grid_id = mfi.index();
            const int tile_id = mfi.LocalTileIndex();

            // Loop through the cells of overlap_box and inject
            // the corresponding particles
            const auto& overlap_corner = overlap_realbox.lo();
            for (IntVect iv = overlap_box.smallEnd();
                 iv <= overlap_box.bigEnd(); overlap_box.next(iv)) {
                for (int i_part=0; i_part<num_ppc;i_part++) {
                    std::array<Real, 3> r;
                    plasma_injector->getPositionUnitBox(r, i_part);
#if ( AMREX_SPACEDIM == 3 )
                    Real x = overlap_corner[0] + (iv[0] + r[0])*dx[0];
                    Real y = overlap_corner[1] + (iv[1] + r[1])*dx[1];
                    Real z = overlap_corner[2] + (iv[2] + r[2])*dx[2];
#elif ( AMREX_SPACEDIM == 2 )
                    Real x = overlap_corner[0] + (iv[0] + r[0])*dx[0];
                    Real y = 0;
                    Real z = overlap_corner[1] + (iv[1] + r[1])*dx[1];
#endif
                    // If the new particle is not inside the tile box,
                    // go to the next generated particle.
#if ( AMREX_SPACEDIM == 3 )
                    if(!tile_realbox.contains( RealVect{x, y, z} )) continue;
#elif ( AMREX_SPACEDIM == 2 )
                    if(!tile_realbox.contains( RealVect{x, z} )) continue;
#endif

                    Real dens;
                    std::array<Real, 3> u;
                    if (WarpX::gamma_boost == 1.){
                      // Lab-frame simulation
                      // If the particle is not within the species's
                      // xmin, xmax, ymin, ymax, zmin, zmax, go to
                      // the next generated particle.
                      if (!plasma_injector->insideBounds(x, y, z)) continue;
                      plasma_injector->getMomentum(u, x, y, z);
                      dens = plasma_injector->getDensity(x, y, z);
                    } else {
                      // Boosted-frame simulation
                      Real c = PhysConst::c;
                      Real gamma_boost = WarpX::gamma_boost;
                      Real beta_boost = WarpX::beta_boost;
                      // Since the user provides the density distribution
                      // at t_lab=0 and in the lab-frame coordinates,
                      // we need to find the lab-frame position of this
                      // particle at t_lab=0, from its boosted-frame coordinates
                      // Assuming ballistic motion, this is given by:
                      // z0_lab = gamma*( z_boost*(1-beta*betaz_lab) - ct_boost*(betaz_lab-beta) )
                      // where betaz_lab is the speed of the particle in the lab frame
                      // 
                      // In order for this equation to be solvable, betaz_lab
                      // is explicitly assumed to have no dependency on z0_lab
                      plasma_injector->getMomentum(u, x, y, 0.); // No z0_lab dependency
                      // At this point u is the lab-frame momentum
                      // => Apply the above formula for z0_lab
                      Real gamma_lab = std::sqrt( 1 + (u[0]*u[0] + u[1]*u[1] + u[2]*u[2])/(c*c) );
                      Real betaz_lab = u[2]/gamma_lab/c;
                      Real t = WarpX::GetInstance().gett_new(lev);
                      Real z0_lab = gamma_boost * ( z*(1-beta_boost*betaz_lab) - c*t*(betaz_lab-beta_boost) );
                      // If the particle is not within the lab-frame zmin, zmax, etc.
                      // go to the next generated particle.
                      if (!plasma_injector->insideBounds(x, y, z0_lab)) continue;
                      // call `getDensity` with lab-frame parameters
                      dens = plasma_injector->getDensity(x, y, z0_lab);
                      // At this point u and dens are the lab-frame quantities
                      // => Perform Lorentz transform
                      dens = gamma_boost * dens * ( 1 - beta_boost*betaz_lab );
                      u[2] = gamma_boost * ( u[2] -beta_boost*c*gamma_lab );
                    }
                    attribs[PIdx::w ] = dens * scale_fac;
                    attribs[PIdx::ux] = u[0];
                    attribs[PIdx::uy] = u[1];
                    attribs[PIdx::uz] = u[2];

#ifdef WARPX_STORE_OLD_PARTICLE_ATTRIBS
                    attribs[PIdx::xold] = x;
                    attribs[PIdx::yold] = y;
                    attribs[PIdx::zold] = z;
                    
                    attribs[PIdx::uxold] = u[0];
                    attribs[PIdx::uyold] = u[1];
                    attribs[PIdx::uzold] = u[2];
#endif
                    
                    AddOneParticle(lev, grid_id, tile_id, x, y, z, attribs);
                }
            }
        }
    }
}

#ifdef WARPX_DO_ELECTROSTATIC
void
PhysicalParticleContainer::
FieldGatherES (const amrex::Vector<std::array<std::unique_ptr<amrex::MultiFab>, 3> >& E,
               const amrex::Vector<std::unique_ptr<amrex::FabArray<amrex::BaseFab<int> > > >& masks)
{

    const int num_levels = E.size();
    const int ng = E[0][0]->nGrow();

    if (num_levels == 1) {
        const int lev = 0;
        const auto& gm = m_gdb->Geom(lev);
        const auto& ba = m_gdb->ParticleBoxArray(lev);

        BoxArray nba = ba;
        nba.surroundingNodes();

        const Real* dx  = gm.CellSize();
        const Real* plo = gm.ProbLo();

        BL_ASSERT(OnSameGrids(lev, *E[lev][0]));

        for (WarpXParIter pti(*this, lev); pti.isValid(); ++pti) {
            const Box& box = nba[pti];

            const auto& particles = pti.GetArrayOfStructs();
            int nstride = particles.dataShape().first;
            const long np  = pti.numParticles();

            auto& attribs = pti.GetAttribs();
            auto& Exp = attribs[PIdx::Ex];
            auto& Eyp = attribs[PIdx::Ey];
#if AMREX_SPACEDIM == 3
            auto& Ezp = attribs[PIdx::Ez];
#endif
            Exp.assign(np,0.0);
            Eyp.assign(np,0.0);
#if AMREX_SPACEDIM == 3
            Ezp.assign(np,0.0);
#endif

            const FArrayBox& exfab = (*E[lev][0])[pti];
            const FArrayBox& eyfab = (*E[lev][1])[pti];
#if AMREX_SPACEDIM == 3
            const FArrayBox& ezfab = (*E[lev][2])[pti];
#endif

            WRPX_INTERPOLATE_CIC(particles.data(), nstride, np,
                                 Exp.data(), Eyp.data(),
#if AMREX_SPACEDIM == 3
                                 Ezp.data(),
#endif
                                 exfab.dataPtr(), eyfab.dataPtr(),
#if AMREX_SPACEDIM == 3
                                 ezfab.dataPtr(),
#endif
                                 box.loVect(), box.hiVect(), plo, dx, &ng);
        }

        return;
    }

    const BoxArray& fine_BA = E[1][0]->boxArray();
    const DistributionMapping& fine_dm = E[1][0]->DistributionMap();
    BoxArray coarsened_fine_BA = fine_BA;
    coarsened_fine_BA.coarsen(IntVect(AMREX_D_DECL(2,2,2)));

    MultiFab coarse_Ex(coarsened_fine_BA, fine_dm, 1, 1);
    MultiFab coarse_Ey(coarsened_fine_BA, fine_dm, 1, 1);
#if AMREX_SPACEDIM == 3
    MultiFab coarse_Ez(coarsened_fine_BA, fine_dm, 1, 1);
#endif

    coarse_Ex.copy(*E[0][0], 0, 0, 1, 1, 1);
    coarse_Ey.copy(*E[0][1], 0, 0, 1, 1, 1);
#if AMREX_SPACEDIM == 3
    coarse_Ez.copy(*E[0][2], 0, 0, 1, 1, 1);
#endif

    for (int lev = 0; lev < num_levels; ++lev) {
        const auto& gm = m_gdb->Geom(lev);
        const auto& ba = m_gdb->ParticleBoxArray(lev);

        BoxArray nba = ba;
        nba.surroundingNodes();

        const Real* dx  = gm.CellSize();
        const Real* plo = gm.ProbLo();

        BL_ASSERT(OnSameGrids(lev, *E[lev][0]));

        for (WarpXParIter pti(*this, lev); pti.isValid(); ++pti) {
            const Box& box = nba[pti];

            const auto& particles = pti.GetArrayOfStructs();
            int nstride = particles.dataShape().first;
            const long np  = pti.numParticles();

            auto& attribs = pti.GetAttribs();
            auto& Exp = attribs[PIdx::Ex];
            auto& Eyp = attribs[PIdx::Ey];
#if AMREX_SPACEDIM == 3
            auto& Ezp = attribs[PIdx::Ez];
#endif
            Exp.assign(np,0.0);
            Eyp.assign(np,0.0);
#if AMREX_SPACEDIM == 3
            Ezp.assign(np,0.0);
#endif

            const FArrayBox& exfab = (*E[lev][0])[pti];
            const FArrayBox& eyfab = (*E[lev][1])[pti];
#if AMREX_SPACEDIM == 3
            const FArrayBox& ezfab = (*E[lev][2])[pti];
#endif

            if (lev == 0) {
                WRPX_INTERPOLATE_CIC(particles.data(), nstride, np,
                                     Exp.data(), Eyp.data(),
#if AMREX_SPACEDIM == 3
                Ezp.data(),
#endif
                                exfab.dataPtr(), eyfab.dataPtr(),
#if AMREX_SPACEDIM == 3
                                ezfab.dataPtr(),
#endif
                                box.loVect(), box.hiVect(), plo, dx, &ng);
            } else {

                const FArrayBox& exfab_coarse = coarse_Ex[pti];
                const FArrayBox& eyfab_coarse = coarse_Ey[pti];
#if AMREX_SPACEDIM == 3
                const FArrayBox& ezfab_coarse = coarse_Ez[pti];
#endif
                const Box& coarse_box = coarsened_fine_BA[pti];
                const Real* coarse_dx = Geom(0).CellSize();

                WRPX_INTERPOLATE_CIC_TWO_LEVELS(particles.data(), nstride, np,
                                                Exp.data(), Eyp.data(),
#if AMREX_SPACEDIM == 3
                                                Ezp.data(),
#endif
                                                exfab.dataPtr(), eyfab.dataPtr(),
#if AMREX_SPACEDIM == 3
                                                ezfab.dataPtr(),
#endif
                                                box.loVect(), box.hiVect(), dx,
                                                exfab_coarse.dataPtr(), eyfab_coarse.dataPtr(),
#if AMREX_SPACEDIM == 3
                                                ezfab_coarse.dataPtr(),
#endif
                                                (*masks[1])[pti].dataPtr(),
                                                coarse_box.loVect(), coarse_box.hiVect(), coarse_dx,
                                                plo, &ng, &lev);
            }
        }
    }
}

void
PhysicalParticleContainer::EvolveES (const Vector<std::array<std::unique_ptr<MultiFab>, 3> >& E,
                                           Vector<std::unique_ptr<MultiFab> >& rho,
                                     Real t, Real dt)
{
    BL_PROFILE("PPC::EvolveES()");

    int num_levels = rho.size();
    for (int lev = 0; lev < num_levels; ++lev) {
        BL_ASSERT(OnSameGrids(lev, *rho[lev]));
        const auto& gm = m_gdb->Geom(lev);
        const RealBox& prob_domain = gm.ProbDomain();
	for (WarpXParIter pti(*this, lev); pti.isValid(); ++pti) {
            // Particle structs
            auto& particles = pti.GetArrayOfStructs();
            int nstride = particles.dataShape().first;
            const long np  = pti.numParticles();

            // Particle attributes
            auto& attribs = pti.GetAttribs();
            auto& uxp = attribs[PIdx::ux];
            auto& uyp = attribs[PIdx::uy];

#if AMREX_SPACEDIM == 3
            auto& uzp = attribs[PIdx::uz];
#endif

            auto& Exp = attribs[PIdx::Ex];
            auto& Eyp = attribs[PIdx::Ey];

#if AMREX_SPACEDIM == 3
            auto& Ezp = attribs[PIdx::Ez];
#endif
            //
            // Particle Push
            //
            WRPX_PUSH_LEAPFROG(particles.data(), nstride, np,
                               uxp.data(), uyp.data(),
#if AMREX_SPACEDIM == 3
                               uzp.data(),
#endif
                               Exp.data(), Eyp.data(),
#if AMREX_SPACEDIM == 3
                               Ezp.data(),
#endif
                               &this->charge, &this->mass, &dt,
                               prob_domain.lo(), prob_domain.hi());
        }
    }
}
#endif // WARPX_DO_ELECTROSTATIC

void
PhysicalParticleContainer::FieldGather (int lev,
                                        const MultiFab& Ex, const MultiFab& Ey, const MultiFab& Ez,
                                        const MultiFab& Bx, const MultiFab& By, const MultiFab& Bz)
{
    const std::array<Real,3>& dx = WarpX::CellSize(lev);

    // WarpX assumes the same number of guard cells for Ex, Ey, Ez, Bx, By, Bz
    long ng = Ex.nGrow();

    BL_ASSERT(OnSameGrids(lev,Ex));

    MultiFab* cost = WarpX::getCosts(lev);

#ifdef _OPENMP
#pragma omp parallel
#endif
    {
	Vector<Real> xp, yp, zp;

	for (WarpXParIter pti(*this, lev); pti.isValid(); ++pti)
	{
            Real wt = ParallelDescriptor::second();

	    const Box& box = pti.validbox();

            auto& attribs = pti.GetAttribs();

            auto& Exp = attribs[PIdx::Ex];
            auto& Eyp = attribs[PIdx::Ey];
            auto& Ezp = attribs[PIdx::Ez];
            auto& Bxp = attribs[PIdx::Bx];
            auto& Byp = attribs[PIdx::By];
            auto& Bzp = attribs[PIdx::Bz];

            const long np = pti.numParticles();

	    // Data on the grid
	    const FArrayBox& exfab = Ex[pti];
	    const FArrayBox& eyfab = Ey[pti];
	    const FArrayBox& ezfab = Ez[pti];
	    const FArrayBox& bxfab = Bx[pti];
	    const FArrayBox& byfab = By[pti];
	    const FArrayBox& bzfab = Bz[pti];

	    Exp.assign(np,0.0);
	    Eyp.assign(np,0.0);
	    Ezp.assign(np,0.0);
	    Bxp.assign(np,0.0);
	    Byp.assign(np,0.0);
	    Bzp.assign(np,0.0);

	    //
	    // copy data from particle container to temp arrays
	    //
            pti.GetPosition(xp, yp, zp);

            const std::array<Real,3>& xyzmin = WarpX::LowerCorner(box, lev);
            const int* ixyzmin = box.loVect();

	    //
	    // Field Gather
	    //
	    const int ll4symtry          = false;
	    const int l_lower_order_in_v = warpx_l_lower_order_in_v();
            long lvect_fieldgathe = 64;
	    warpx_geteb_energy_conserving(
	       &np, xp.data(), yp.data(), zp.data(),
	       Exp.data(),Eyp.data(),Ezp.data(),
	       Bxp.data(),Byp.data(),Bzp.data(),
               ixyzmin,
               &xyzmin[0], &xyzmin[1], &xyzmin[2],
               &dx[0], &dx[1], &dx[2],
	       &WarpX::nox, &WarpX::noy, &WarpX::noz,
               BL_TO_FORTRAN_ANYD(exfab),
	       BL_TO_FORTRAN_ANYD(eyfab),
	       BL_TO_FORTRAN_ANYD(ezfab),
               BL_TO_FORTRAN_ANYD(bxfab),
	       BL_TO_FORTRAN_ANYD(byfab),
	       BL_TO_FORTRAN_ANYD(bzfab),
	       &ll4symtry, &l_lower_order_in_v,
	       &lvect_fieldgathe, &WarpX::field_gathering_algo);

            if (cost) {
                const Box& tbx = pti.tilebox();
                wt = (ParallelDescriptor::second() - wt) / tbx.d_numPts();
                (*cost)[pti].plus(wt, tbx);
            }
        }
    }
}

void
PhysicalParticleContainer::Evolve (int lev,
				   const MultiFab& Ex, const MultiFab& Ey, const MultiFab& Ez,
				   const MultiFab& Bx, const MultiFab& By, const MultiFab& Bz,
				   MultiFab& jx, MultiFab& jy, MultiFab& jz,
                                   MultiFab* cjx, MultiFab* cjy, MultiFab* cjz,
                                   MultiFab* rho,
                                   const MultiFab* cEx, const MultiFab* cEy, const MultiFab* cEz,
                                   const MultiFab* cBx, const MultiFab* cBy, const MultiFab* cBz,
                                   Real t, Real dt)
{
    BL_PROFILE("PPC::Evolve()");
    BL_PROFILE_VAR_NS("PPC::Evolve::Copy", blp_copy);
    BL_PROFILE_VAR_NS("PICSAR::FieldGather", blp_pxr_fg);
    BL_PROFILE_VAR_NS("PICSAR::ParticlePush", blp_pxr_pp);
    BL_PROFILE_VAR_NS("PICSAR::CurrentDeposition", blp_pxr_cd);
    BL_PROFILE_VAR_NS("PPC::Evolve::Accumulate", blp_accumulate);
    BL_PROFILE_VAR_NS("PPC::Evolve::partition", blp_partition);
    
    const std::array<Real,3>& dx = WarpX::CellSize(lev);
<<<<<<< HEAD

    const auto& mypc = WarpX::GetInstance().GetPartContainer();
    const int nstencilz_fdtd_nci_corr = mypc.nstencilz_fdtd_nci_corr;

=======
    const std::array<Real,3>& cdx = WarpX::CellSize(std::max(lev-1,0));
    
    // WarpX assumes the same number of guard cells for Ex, Ey, Ez, Bx, By, Bz
    long ngE = Ex.nGrow();
>>>>>>> 980005be
    // WarpX assumes the same number of guard cells for Jx, Jy, Jz
    long ngJ = jx.nGrow();

    BL_ASSERT(OnSameGrids(lev,Ex));

    MultiFab* cost = WarpX::getCosts(lev);

    const iMultiFab* bmasks = WarpX::BufferMasks(lev);
    
    bool has_buffer = cEx || cjx; 

#ifdef _OPENMP
#pragma omp parallel
#endif
    {
	Vector<Real> xp, yp, zp, giv;
        FArrayBox local_rho, local_jx, local_jy, local_jz;
<<<<<<< HEAD
        FArrayBox filtered_Ex, filtered_Ey, filtered_Ez;
        FArrayBox filtered_Bx, filtered_By, filtered_Bz;
=======
        FArrayBox filtered_rho, filtered_jx, filtered_jy, filtered_jz;
        std::vector<bool> inexflag;
        Array<long> pid;
        Vector<Real> tmp;
        Vector<ParticleType> particle_tmp;
>>>>>>> 980005be

	for (WarpXParIter pti(*this, lev); pti.isValid(); ++pti)
	{
            Real wt = ParallelDescriptor::second();

	    const Box& box = pti.validbox();

            auto& attribs = pti.GetAttribs();

            auto&  wp = attribs[PIdx::w];
            auto& uxp = attribs[PIdx::ux];
            auto& uyp = attribs[PIdx::uy];
            auto& uzp = attribs[PIdx::uz];
            auto& Exp = attribs[PIdx::Ex];
            auto& Eyp = attribs[PIdx::Ey];
            auto& Ezp = attribs[PIdx::Ez];
            auto& Bxp = attribs[PIdx::Bx];
            auto& Byp = attribs[PIdx::By];
            auto& Bzp = attribs[PIdx::Bz];

            const long np = pti.numParticles();

	    // Data on the grid
            FArrayBox const* exfab = &(Ex[pti]);
            FArrayBox const* eyfab = &(Ey[pti]);
            FArrayBox const* ezfab = &(Ez[pti]);
            FArrayBox const* bxfab = &(Bx[pti]);
            FArrayBox const* byfab = &(By[pti]);
            FArrayBox const* bzfab = &(Bz[pti]);

            if (warpx_use_fdtd_nci_corr())
            {
#if (AMREX_SPACEDIM == 2)
                const Box& tbox = amrex::grow(pti.tilebox(),{static_cast<int>(WarpX::nox),
                            static_cast<int>(WarpX::noz)});
#else
                const Box& tbox = amrex::grow(pti.tilebox(),{static_cast<int>(WarpX::nox),
                            static_cast<int>(WarpX::noy),
                            static_cast<int>(WarpX::noz)});
#endif

                // both 2d and 3d
                filtered_Ex.resize(amrex::convert(tbox,WarpX::Ex_nodal_flag));
                WRPX_PXR_GODFREY_FILTER(BL_TO_FORTRAN_BOX(filtered_Ex),
                                        BL_TO_FORTRAN_ANYD(filtered_Ex),
                                        BL_TO_FORTRAN_ANYD(Ex[pti]),
                                        mypc.fdtd_nci_stencilz_ex.data(),
                                        &nstencilz_fdtd_nci_corr);
                exfab = &filtered_Ex;

                filtered_Ez.resize(amrex::convert(tbox,WarpX::Ez_nodal_flag));
                WRPX_PXR_GODFREY_FILTER(BL_TO_FORTRAN_BOX(filtered_Ez),
                                        BL_TO_FORTRAN_ANYD(filtered_Ez),
                                        BL_TO_FORTRAN_ANYD(Ez[pti]),
                                        mypc.fdtd_nci_stencilz_by.data(),
                                        &nstencilz_fdtd_nci_corr);
                ezfab = &filtered_Ez;

                filtered_By.resize(amrex::convert(tbox,WarpX::By_nodal_flag));
                WRPX_PXR_GODFREY_FILTER(BL_TO_FORTRAN_BOX(filtered_By),
                                        BL_TO_FORTRAN_ANYD(filtered_By),
                                        BL_TO_FORTRAN_ANYD(By[pti]),
                                        mypc.fdtd_nci_stencilz_by.data(),
                                        &nstencilz_fdtd_nci_corr);
                byfab = &filtered_By;

#if (AMREX_SPACEDIM == 3)
                filtered_Ey.resize(amrex::convert(tbox,WarpX::Ey_nodal_flag));
                WRPX_PXR_GODFREY_FILTER(BL_TO_FORTRAN_BOX(filtered_Ey),
                                        BL_TO_FORTRAN_ANYD(filtered_Ey),
                                        BL_TO_FORTRAN_ANYD(Ey[pti]),
                                        mypc.fdtd_nci_stencilz_ex.data(),
                                        &nstencilz_fdtd_nci_corr);
                eyfab = &filtered_Ey;

                filtered_Bx.resize(amrex::convert(tbox,WarpX::Bx_nodal_flag));
                WRPX_PXR_GODFREY_FILTER(BL_TO_FORTRAN_BOX(filtered_Bx),
                                        BL_TO_FORTRAN_ANYD(filtered_Bx),
                                        BL_TO_FORTRAN_ANYD(Bx[pti]),
                                        mypc.fdtd_nci_stencilz_by.data(),
                                        &nstencilz_fdtd_nci_corr);
                bxfab = &filtered_Bx;

                filtered_Bz.resize(amrex::convert(tbox,WarpX::Bz_nodal_flag));
                WRPX_PXR_GODFREY_FILTER(BL_TO_FORTRAN_BOX(filtered_Bz),
                                        BL_TO_FORTRAN_ANYD(filtered_Bz),
                                        BL_TO_FORTRAN_ANYD(Bz[pti]),
                                        mypc.fdtd_nci_stencilz_ex.data(),
                                        &nstencilz_fdtd_nci_corr);
                bzfab = &filtered_Bz;
#endif
            }

	    FArrayBox& jxfab = jx[pti];
	    FArrayBox& jyfab = jy[pti];
	    FArrayBox& jzfab = jz[pti];

	    Exp.assign(np,0.0);
	    Eyp.assign(np,0.0);
	    Ezp.assign(np,0.0);
	    Bxp.assign(np,WarpX::B_external[0]);
	    Byp.assign(np,WarpX::B_external[1]);
	    Bzp.assign(np,WarpX::B_external[2]);

	    giv.resize(np);

            long nfine = np;
            if (has_buffer && !do_not_push)
            {
                BL_PROFILE_VAR_START(blp_partition);
                inexflag.resize(np);
                auto& aos = pti.GetArrayOfStructs();
                int i = 0;
                const auto& msk = (*bmasks)[pti];
                for (const auto& p : aos) {
                    const IntVect& iv = Index(p, lev);
                    inexflag[i++] = msk(iv);
                }

                pid.resize(np);
                std::iota(pid.begin(), pid.end(), 0L);
                
                auto sep = std::stable_partition(pid.begin(), pid.end(),
                                                 [&inexflag](long id) { return inexflag[id]; });

                nfine = std::distance(pid.begin(), sep);
                if (nfine != np)
                {
                    particle_tmp.resize(np);
                    for (long ip = 0; ip < np; ++ip) {
                        particle_tmp[ip] = aos[pid[ip]];
                    }
                    std::swap(aos(), particle_tmp);

                    tmp.resize(np);
                    for (long ip = 0; ip < np; ++ip) {
                        tmp[ip] = wp[pid[ip]];
                    }
                    std::swap(wp, tmp);

                    for (long ip = 0; ip < np; ++ip) {
                        tmp[ip] = uxp[pid[ip]];
                    }
                    std::swap(uxp, tmp);

                    for (long ip = 0; ip < np; ++ip) {
                        tmp[ip] = uyp[pid[ip]];
                    }
                    std::swap(uyp, tmp);

                    for (long ip = 0; ip < np; ++ip) {
                        tmp[ip] = uzp[pid[ip]];
                    }
                    std::swap(uzp, tmp);
                }
                BL_PROFILE_VAR_STOP(blp_partition);
            }

	    //
	    // copy data from particle container to temp arrays
	    //
	    BL_PROFILE_VAR_START(blp_copy);
            pti.GetPosition(xp, yp, zp);
	    BL_PROFILE_VAR_STOP(blp_copy);

            const std::array<Real,3>& xyzmin_tile = WarpX::LowerCorner(pti.tilebox(), lev);
            const std::array<Real,3>& xyzmin_grid = WarpX::LowerCorner(box, lev);
            const int* ixyzmin_grid = box.loVect();

	    long lvect = 8;

            auto depositCharge = [&] (MultiFab* rhomf, int icomp)
            {
                long ngRho = rhomf->nGrow();

                Real* data_ptr;
                const int *rholen;
                FArrayBox& rhofab = (*rhomf)[pti];
                Box tile_box = convert(pti.tilebox(), IntVect::TheUnitVector());
                Box grown_box;
                const std::array<Real, 3>& xyzmin = xyzmin_tile;
                tile_box.grow(ngRho);
                local_rho.resize(tile_box);
                local_rho = 0.0;
                data_ptr = local_rho.dataPtr();
                rholen = local_rho.length();

#if (AMREX_SPACEDIM == 3)
                const long nx = rholen[0]-1-2*ngRho;
                const long ny = rholen[1]-1-2*ngRho;
                const long nz = rholen[2]-1-2*ngRho;
#else
                const long nx = rholen[0]-1-2*ngRho;
                const long ny = 0;
                const long nz = rholen[1]-1-2*ngRho;
#endif
            	warpx_charge_deposition(data_ptr, &np,
                                        xp.data(), yp.data(), zp.data(), wp.data(),
                                        &this->charge,
                                        &xyzmin[0], &xyzmin[1], &xyzmin[2],
                                        &dx[0], &dx[1], &dx[2], &nx, &ny, &nz,
                                        &ngRho, &ngRho, &ngRho,
                                        &WarpX::nox,&WarpX::noy,&WarpX::noz,
                                        &lvect, &WarpX::charge_deposition_algo);

                const int ncomp = 1;
                amrex_atomic_accumulate_fab(BL_TO_FORTRAN_3D(local_rho),
                                            BL_TO_FORTRAN_N_3D(rhofab,icomp), ncomp);
            };

            if (rho) depositCharge(rho,0);

            if (! do_not_push)
            {
                //
                // Field Gather of Aux Data (i.e., the full solution)
                //
                const int ll4symtry          = false;
                const int l_lower_order_in_v = warpx_l_lower_order_in_v();
                long lvect_fieldgathe = 64;

                const long np_gather = (cEx) ? nfine : np;

                BL_PROFILE_VAR_START(blp_pxr_fg);

                warpx_geteb_energy_conserving(
                    &np_gather, xp.data(), yp.data(), zp.data(),
                    Exp.data(),Eyp.data(),Ezp.data(),
                    Bxp.data(),Byp.data(),Bzp.data(),
                    ixyzmin_grid,
                    &xyzmin_grid[0], &xyzmin_grid[1], &xyzmin_grid[2],
                    &dx[0], &dx[1], &dx[2],
                    &WarpX::nox, &WarpX::noy, &WarpX::noz,
                    BL_TO_FORTRAN_ANYD(*exfab),
                    BL_TO_FORTRAN_ANYD(*eyfab),
                    BL_TO_FORTRAN_ANYD(*ezfab),
                    BL_TO_FORTRAN_ANYD(*bxfab),
                    BL_TO_FORTRAN_ANYD(*byfab),
                    BL_TO_FORTRAN_ANYD(*bzfab),
                    &ll4symtry, &l_lower_order_in_v,
                    &lvect_fieldgathe, &WarpX::field_gathering_algo);

                if (np_gather < np)
                {
                    const IntVect& ref_ratio = WarpX::RefRatio(lev-1);
                    const std::array<Real,3>& cxyzmin_grid
                        = WarpX::LowerCorner(amrex::coarsen(box,ref_ratio), lev-1);

                    const FArrayBox& cexfab = (*cEx)[pti];
                    const FArrayBox& ceyfab = (*cEy)[pti];
                    const FArrayBox& cezfab = (*cEz)[pti];
                    const FArrayBox& cbxfab = (*cBx)[pti];
                    const FArrayBox& cbyfab = (*cBy)[pti];
                    const FArrayBox& cbzfab = (*cBz)[pti];

                    long ncrse = np - nfine;
                    warpx_geteb_energy_conserving(
                        &ncrse, xp.data()+nfine, yp.data()+nfine, zp.data()+nfine,
                        Exp.data()+nfine, Eyp.data()+nfine, Ezp.data()+nfine,
                        Bxp.data()+nfine, Byp.data()+nfine, Bzp.data()+nfine,
                        &cxyzmin_grid[0], &cxyzmin_grid[1], &cxyzmin_grid[2],
                        &cdx[0], &cdx[1], &cdx[2],
                        &WarpX::nox, &WarpX::noy, &WarpX::noz,
                        cexfab.dataPtr(), &ngE, cexfab.length(),
                        ceyfab.dataPtr(), &ngE, ceyfab.length(),
                        cezfab.dataPtr(), &ngE, cezfab.length(),
                        cbxfab.dataPtr(), &ngE, cbxfab.length(),
                        cbyfab.dataPtr(), &ngE, cbyfab.length(),
                        cbzfab.dataPtr(), &ngE, cbzfab.length(),
                        &ll4symtry, &l_lower_order_in_v,
                        &lvect_fieldgathe, &WarpX::field_gathering_algo);                    
                }

                BL_PROFILE_VAR_STOP(blp_pxr_fg);

                //
                // Particle Push
                //
                BL_PROFILE_VAR_START(blp_pxr_pp);
                PushPX(pti, xp, yp, zp, giv, dt);
                BL_PROFILE_VAR_STOP(blp_pxr_pp);

                //
                // Current Deposition onto fine patch
                //

                BL_PROFILE_VAR_START(blp_pxr_cd);
                Real *jx_ptr, *jy_ptr, *jz_ptr;
                const int  *jxntot, *jyntot, *jzntot;
                Box tbx = convert(pti.tilebox(), WarpX::jx_nodal_flag);
                Box tby = convert(pti.tilebox(), WarpX::jy_nodal_flag);
                Box tbz = convert(pti.tilebox(), WarpX::jz_nodal_flag);
                Box gtbx, gtby, gtbz;

                const long np_current = (cjx) ? nfine : np;

                const std::array<Real, 3>& xyzmin = xyzmin_tile;

                tbx.grow(ngJ);
                tby.grow(ngJ);
                tbz.grow(ngJ);

                local_jx.resize(tbx);
                local_jy.resize(tby);
                local_jz.resize(tbz);

                local_jx = 0.0;
                local_jy = 0.0;
                local_jz = 0.0;

                jx_ptr = local_jx.dataPtr();
                jy_ptr = local_jy.dataPtr();
                jz_ptr = local_jz.dataPtr();

                jxntot = local_jx.length();
                jyntot = local_jy.length();
                jzntot = local_jz.length();

                warpx_current_deposition(
<<<<<<< HEAD
                    jx_ptr, &ngJ, jxntot,
                    jy_ptr, &ngJ, jyntot,
                    jz_ptr, &ngJ, jzntot,
                    &np, xp.data(), yp.data(), zp.data(),
=======
                    jx_ptr, &ngJDeposit, jxntot,
                    jy_ptr, &ngJDeposit, jyntot,
                    jz_ptr, &ngJDeposit, jzntot,
                    &np_current, xp.data(), yp.data(), zp.data(),
>>>>>>> 980005be
                    uxp.data(), uyp.data(), uzp.data(),
                    giv.data(), wp.data(), &this->charge,
                    &xyzmin[0], &xyzmin[1], &xyzmin[2],
                    &dt, &dx[0], &dx[1], &dx[2],
                    &WarpX::nox,&WarpX::noy,&WarpX::noz,
                    &lvect,&WarpX::current_deposition_algo);

                BL_PROFILE_VAR_STOP(blp_pxr_cd);

                BL_PROFILE_VAR_START(blp_accumulate);
                const int ncomp = 1;
                amrex_atomic_accumulate_fab(BL_TO_FORTRAN_3D(local_jx),
                                            BL_TO_FORTRAN_3D(jxfab), ncomp);

                amrex_atomic_accumulate_fab(BL_TO_FORTRAN_3D(local_jy),
                                            BL_TO_FORTRAN_3D(jyfab), ncomp);
                
                amrex_atomic_accumulate_fab(BL_TO_FORTRAN_3D(local_jz),
                                            BL_TO_FORTRAN_3D(jzfab), ncomp);
                BL_PROFILE_VAR_STOP(blp_accumulate);
                
                if (np_current < np)
                {
                    const IntVect& ref_ratio = WarpX::RefRatio(lev-1);
                    const Box& ctilebox = amrex::coarsen(pti.tilebox(),ref_ratio);
                    const std::array<Real,3>& cxyzmin_tile = WarpX::LowerCorner(ctilebox, lev-1);

                    tbx = amrex::convert(ctilebox, WarpX::jx_nodal_flag);
                    tby = amrex::convert(ctilebox, WarpX::jy_nodal_flag);
                    tbz = amrex::convert(ctilebox, WarpX::jz_nodal_flag);
                    tbx.grow(ngJ);
                    tby.grow(ngJ);
                    tbz.grow(ngJ);
                
                    if (WarpX::use_filter) {
                        local_jx.resize(amrex::grow(tbx,1));
                        local_jy.resize(amrex::grow(tby,1));
                        local_jz.resize(amrex::grow(tbz,1));
                    } else {
                        local_jx.resize(tbx);
                        local_jy.resize(tby);
                        local_jz.resize(tbz);
                    }

                    local_jx = 0.0;
                    local_jy = 0.0;
                    local_jz = 0.0;

                    jx_ptr = local_jx.dataPtr();
                    jy_ptr = local_jy.dataPtr();
                    jz_ptr = local_jz.dataPtr();
                
                    jxntot = local_jx.length();
                    jyntot = local_jy.length();
                    jzntot = local_jz.length();

                    long ncrse = np - nfine;
                    warpx_current_deposition(
                        jx_ptr, &ngJDeposit, jxntot,
                        jy_ptr, &ngJDeposit, jyntot,
                        jz_ptr, &ngJDeposit, jzntot,
                        &ncrse, xp.data()+nfine, yp.data()+nfine, zp.data()+nfine,
                        uxp.data()+nfine, uyp.data()+nfine, uzp.data()+nfine,
                        giv.data()+nfine, wp.data()+nfine, &this->charge,
                        &cxyzmin_tile[0], &cxyzmin_tile[1], &cxyzmin_tile[2],
                        &dt, &cdx[0], &cdx[1], &cdx[2],
                        &WarpX::nox,&WarpX::noy,&WarpX::noz,
                        &lvect,&WarpX::current_deposition_algo);

                    FArrayBox& cjxfab = (*cjx)[pti];
                    FArrayBox& cjyfab = (*cjy)[pti];
                    FArrayBox& cjzfab = (*cjz)[pti];

                    const int ncomp = 1;
                    if (WarpX::use_filter)
                    {
                        filtered_jx.resize(tbx);
                        filtered_jx = 0.0;
                        
                        WRPX_FILTER(local_jx.dataPtr(),
                                    local_jx.loVect(),
                                    local_jx.hiVect(),
                                    filtered_jx.dataPtr(),
                                    filtered_jx.loVect(),
                                    filtered_jx.hiVect(),
                                    ncomp);

                        filtered_jy.resize(tby);
                        filtered_jy = 0.0;
                        
                        WRPX_FILTER(local_jy.dataPtr(),
                                    local_jy.loVect(),
                                    local_jy.hiVect(),
                                    filtered_jy.dataPtr(),
                                    filtered_jy.loVect(),
                                    filtered_jy.hiVect(),
                                    ncomp);
                        
                        filtered_jz.resize(tbz);
                        filtered_jz = 0.0;
                        
                        WRPX_FILTER(local_jz.dataPtr(),
                                    local_jz.loVect(),
                                    local_jz.hiVect(),
                                    filtered_jz.dataPtr(),
                                    filtered_jz.loVect(),
                                    filtered_jz.hiVect(),
                                    ncomp);
                        
                        amrex_atomic_accumulate_fab(BL_TO_FORTRAN_3D(filtered_jx),
                                                    BL_TO_FORTRAN_3D(cjxfab), ncomp);
                        
                        amrex_atomic_accumulate_fab(BL_TO_FORTRAN_3D(filtered_jy),
                                                    BL_TO_FORTRAN_3D(cjyfab), ncomp);
                        
                        amrex_atomic_accumulate_fab(BL_TO_FORTRAN_3D(filtered_jz),
                                                    BL_TO_FORTRAN_3D(cjzfab), ncomp);
                        
                    } else {
                        
                        amrex_atomic_accumulate_fab(BL_TO_FORTRAN_3D(local_jx),
                                                    BL_TO_FORTRAN_3D(cjxfab), ncomp);
                        
                        amrex_atomic_accumulate_fab(BL_TO_FORTRAN_3D(local_jy),
                                                    BL_TO_FORTRAN_3D(cjyfab), ncomp);
                        
                        amrex_atomic_accumulate_fab(BL_TO_FORTRAN_3D(local_jz),
                                                    BL_TO_FORTRAN_3D(cjzfab), ncomp);
                    }
                }

                //
                // copy particle data back
                //
                BL_PROFILE_VAR_START(blp_copy);
                pti.SetPosition(xp, yp, zp);
                BL_PROFILE_VAR_STOP(blp_copy);
            }

            if (rho) depositCharge(rho,1);

            if (cost) {
                const Box& tbx = pti.tilebox();
                wt = (ParallelDescriptor::second() - wt) / tbx.d_numPts();
                (*cost)[pti].plus(wt, tbx);
            }
        }
    }
}

void
PhysicalParticleContainer::PushPX(WarpXParIter& pti,
	                          Vector<Real>& xp, Vector<Real>& yp, Vector<Real>& zp,
                                  Vector<Real>& giv,
                                  Real dt)
{

    // This wraps the call to warpx_particle_pusher so that inheritors can modify the call.
    auto& attribs = pti.GetAttribs();
    auto& uxp = attribs[PIdx::ux];
    auto& uyp = attribs[PIdx::uy];
    auto& uzp = attribs[PIdx::uz];
    auto& Exp = attribs[PIdx::Ex];
    auto& Eyp = attribs[PIdx::Ey];
    auto& Ezp = attribs[PIdx::Ez];
    auto& Bxp = attribs[PIdx::Bx];
    auto& Byp = attribs[PIdx::By];
    auto& Bzp = attribs[PIdx::Bz];
    const long np  = pti.numParticles();

#ifdef WARPX_STORE_OLD_PARTICLE_ATTRIBS
    auto& xpold  = attribs[PIdx::xold];
    auto& ypold  = attribs[PIdx::yold];
    auto& zpold  = attribs[PIdx::zold];
    auto& uxpold = attribs[PIdx::uxold];
    auto& uypold = attribs[PIdx::uyold];
    auto& uzpold = attribs[PIdx::uzold];

    warpx_copy_attribs(&np, xp.data(), yp.data(), zp.data(),
                       uxp.data(), uyp.data(), uzp.data(),
                       xpold.data(), ypold.data(), zpold.data(),
                       uxpold.data(), uypold.data(), uzpold.data());                       

#endif
                           
    warpx_particle_pusher(&np, xp.data(), yp.data(), zp.data(),
                          uxp.data(), uyp.data(), uzp.data(), giv.data(),
                          Exp.dataPtr(), Eyp.dataPtr(), Ezp.dataPtr(),
                          Bxp.dataPtr(), Byp.dataPtr(), Bzp.dataPtr(),
                          &this->charge, &this->mass, &dt,
                          &WarpX::particle_pusher_algo);

}

void
PhysicalParticleContainer::PushP (int lev, Real dt,
                                  const MultiFab& Ex, const MultiFab& Ey, const MultiFab& Ez,
                                  const MultiFab& Bx, const MultiFab& By, const MultiFab& Bz)
{
    if (do_not_push) return;

    const std::array<Real,3>& dx = WarpX::CellSize(lev);

#ifdef _OPENMP
#pragma omp parallel
#endif
    {
	Vector<Real> xp, yp, zp, giv;

        for (WarpXParIter pti(*this, lev); pti.isValid(); ++pti)
	{
	    const Box& box = pti.validbox();

            auto& attribs = pti.GetAttribs();

            auto& uxp = attribs[PIdx::ux];
            auto& uyp = attribs[PIdx::uy];
            auto& uzp = attribs[PIdx::uz];
            auto& Exp = attribs[PIdx::Ex];
            auto& Eyp = attribs[PIdx::Ey];
            auto& Ezp = attribs[PIdx::Ez];
            auto& Bxp = attribs[PIdx::Bx];
            auto& Byp = attribs[PIdx::By];
            auto& Bzp = attribs[PIdx::Bz];

            const long np = pti.numParticles();

	    // Data on the grid
	    const FArrayBox& exfab = Ex[pti];
	    const FArrayBox& eyfab = Ey[pti];
	    const FArrayBox& ezfab = Ez[pti];
	    const FArrayBox& bxfab = Bx[pti];
	    const FArrayBox& byfab = By[pti];
	    const FArrayBox& bzfab = Bz[pti];

	    Exp.assign(np,0.0);
	    Eyp.assign(np,0.0);
	    Ezp.assign(np,0.0);
	    Bxp.assign(np,WarpX::B_external[0]);
	    Byp.assign(np,WarpX::B_external[1]);
	    Bzp.assign(np,WarpX::B_external[2]);

	    giv.resize(np);

	    //
	    // copy data from particle container to temp arrays
	    //
            pti.GetPosition(xp, yp, zp);

            const std::array<Real,3>& xyzmin_grid = WarpX::LowerCorner(box, lev);
            const int* ixyzmin_grid = box.loVect();

            const int ll4symtry          = false;
            const int l_lower_order_in_v = true;
            long lvect_fieldgathe = 64;
            warpx_geteb_energy_conserving(
                &np, xp.data(), yp.data(), zp.data(),
                Exp.data(),Eyp.data(),Ezp.data(),
                Bxp.data(),Byp.data(),Bzp.data(),
                ixyzmin_grid,
                &xyzmin_grid[0], &xyzmin_grid[1], &xyzmin_grid[2],
                &dx[0], &dx[1], &dx[2],
                &WarpX::nox, &WarpX::noy, &WarpX::noz,
                BL_TO_FORTRAN_ANYD(exfab),
                BL_TO_FORTRAN_ANYD(eyfab),
                BL_TO_FORTRAN_ANYD(ezfab),
                BL_TO_FORTRAN_ANYD(bxfab),
                BL_TO_FORTRAN_ANYD(byfab),
                BL_TO_FORTRAN_ANYD(bzfab),
                &ll4symtry, &l_lower_order_in_v,
                &lvect_fieldgathe, &WarpX::field_gathering_algo);

            warpx_particle_pusher_momenta(&np, xp.data(), yp.data(), zp.data(),
                                          uxp.data(), uyp.data(), uzp.data(), giv.data(),
                                          Exp.dataPtr(), Eyp.dataPtr(), Ezp.dataPtr(),
                                          Bxp.dataPtr(), Byp.dataPtr(), Bzp.dataPtr(),
                                          &this->charge, &this->mass, &dt,
                                          &WarpX::particle_pusher_algo);
        }
    }
}

void PhysicalParticleContainer::GetParticleSlice(const int direction, const Real z_old,
                                                 const Real z_new, const Real t_boost,
                                                 const Real t_lab, const Real dt,
                                                 DiagnosticParticles& diagnostic_particles)
{
    BL_PROFILE("PhysicalParticleContainer::GetParticleSlice");
    
#ifdef WARPX_STORE_OLD_PARTICLE_ATTRIBS
    // Assume that the boost in the positive z direction.
#if (AMREX_SPACEDIM == 2)
    AMREX_ALWAYS_ASSERT(direction == 1);
#else
    AMREX_ALWAYS_ASSERT(direction == 2);
#endif
    
    // Note the the slice should always move in the negative boost direction.
    AMREX_ALWAYS_ASSERT(z_new < z_old);
    
    const int nlevs = std::max(0, finestLevel()+1);

    // we figure out a box for coarse-grained rejection. If the RealBox corresponding to a
    // given tile doesn't intersect with this, there is no need to check any particles.
    const Real* base_dx = Geom(0).CellSize();
    const Real z_min = z_new - base_dx[direction];
    const Real z_max = z_old + base_dx[direction];

    RealBox slice_box = Geom(0).ProbDomain();
    slice_box.setLo(direction, z_min);
    slice_box.setHi(direction, z_max);

    for (int lev = 0; lev < nlevs; ++lev) {

        const Real* dx  = Geom(lev).CellSize();
        const Real* plo = Geom(lev).ProbLo(); 

        // first we touch each map entry in serial
        for (WarpXParIter pti(*this, lev); pti.isValid(); ++pti)
        {
            auto index = std::make_pair(pti.index(), pti.LocalTileIndex());
            diagnostic_particles[index];
        }
        
#ifdef _OPENMP
#pragma omp parallel
#endif
        {
            Vector<Real> xp_new, yp_new, zp_new;
            
            for (WarpXParIter pti(*this, lev); pti.isValid(); ++pti)
            {
                const Box& box = pti.validbox();

                auto index = std::make_pair(pti.index(), pti.LocalTileIndex());
                
                const RealBox tile_real_box(box, dx, plo);

                if ( !slice_box.intersects(tile_real_box) ) continue;

                pti.GetPosition(xp_new, yp_new, zp_new);

                auto& attribs = pti.GetAttribs();

                auto& wp = attribs[PIdx::w ];

                auto& uxp_new = attribs[PIdx::ux   ];
                auto& uyp_new = attribs[PIdx::uy   ];
                auto& uzp_new = attribs[PIdx::uz   ];

                auto&  xp_old = attribs[PIdx::xold ];
                auto&  yp_old = attribs[PIdx::yold ];
                auto&  zp_old = attribs[PIdx::zold ];
                auto& uxp_old = attribs[PIdx::uxold];
                auto& uyp_old = attribs[PIdx::uyold];
                auto& uzp_old = attribs[PIdx::uzold];
        
                const long np = pti.numParticles();

                Real uzfrm = -WarpX::gamma_boost*WarpX::beta_boost*PhysConst::c;
                Real inv_c2 = 1.0/PhysConst::c/PhysConst::c;
                
                for (long i = 0; i < np; ++i) {

                    // if the particle did not cross the plane of z_boost in the last
                    // timestep, skip it.
                    if ( not (((zp_new[i] >= z_new) && (zp_old[i] <= z_old)) ||
                              ((zp_new[i] <= z_new) && (zp_old[i] >= z_old))) ) continue;

                    // Lorentz transform particles to lab frame
                    Real gamma_new_p = std::sqrt(1.0 + inv_c2*(uxp_new[i]*uxp_new[i] + uyp_new[i]*uyp_new[i] + uzp_new[i]*uzp_new[i]));
                    Real t_new_p = WarpX::gamma_boost*t_boost - uzfrm*zp_new[i]*inv_c2;
                    Real z_new_p = WarpX::gamma_boost*(zp_new[i] + WarpX::beta_boost*PhysConst::c*t_boost);
                    Real uz_new_p = WarpX::gamma_boost*uzp_new[i] - gamma_new_p*uzfrm;

                    Real gamma_old_p = std::sqrt(1.0 + inv_c2*(uxp_old[i]*uxp_old[i] + uyp_old[i]*uyp_old[i] + uzp_old[i]*uzp_old[i]));
                    Real t_old_p = WarpX::gamma_boost*(t_boost - dt) - uzfrm*zp_old[i]*inv_c2;
                    Real z_old_p = WarpX::gamma_boost*(zp_old[i] + WarpX::beta_boost*PhysConst::c*(t_boost-dt));
                    Real uz_old_p = WarpX::gamma_boost*uzp_old[i] - gamma_old_p*uzfrm;

                    // interpolate in time to t_lab
                    Real weight_old = (t_new_p - t_lab) / (t_new_p - t_old_p);
                    Real weight_new = (t_lab - t_old_p) / (t_new_p - t_old_p);

                    Real xp = xp_old[i]*weight_old + xp_new[i]*weight_new;
                    Real yp = yp_old[i]*weight_old + yp_new[i]*weight_new;
                    Real zp = z_old_p  *weight_old + z_new_p  *weight_new;

                    Real uxp = uxp_old[i]*weight_old + uxp_new[i]*weight_new;
                    Real uyp = uyp_old[i]*weight_old + uyp_new[i]*weight_new;
                    Real uzp = uz_old_p  *weight_old + uz_new_p  *weight_new;

                    diagnostic_particles[index].GetRealData(DiagIdx::w).push_back(wp[i]);
                    
                    diagnostic_particles[index].GetRealData(DiagIdx::x).push_back(xp);
                    diagnostic_particles[index].GetRealData(DiagIdx::y).push_back(yp);
                    diagnostic_particles[index].GetRealData(DiagIdx::z).push_back(zp);

                    diagnostic_particles[index].GetRealData(DiagIdx::ux).push_back(uxp);
                    diagnostic_particles[index].GetRealData(DiagIdx::uy).push_back(uyp);
                    diagnostic_particles[index].GetRealData(DiagIdx::uz).push_back(uzp);
                }
            }
        }
    }
#else
    AMREX_ALWAYS_ASSERT_WITH_MESSAGE( false ,
"ERROR: WarpX must be compiled with STORE_OLD_PARTICLE_ATTRIBS=TRUE to use the back-transformed diagnostics");
#endif
}<|MERGE_RESOLUTION|>--- conflicted
+++ resolved
@@ -653,17 +653,14 @@
     BL_PROFILE_VAR_NS("PPC::Evolve::partition", blp_partition);
     
     const std::array<Real,3>& dx = WarpX::CellSize(lev);
-<<<<<<< HEAD
+    const std::array<Real,3>& cdx = WarpX::CellSize(std::max(lev-1,0));
 
     const auto& mypc = WarpX::GetInstance().GetPartContainer();
     const int nstencilz_fdtd_nci_corr = mypc.nstencilz_fdtd_nci_corr;
 
-=======
-    const std::array<Real,3>& cdx = WarpX::CellSize(std::max(lev-1,0));
     
     // WarpX assumes the same number of guard cells for Ex, Ey, Ez, Bx, By, Bz
     long ngE = Ex.nGrow();
->>>>>>> 980005be
     // WarpX assumes the same number of guard cells for Jx, Jy, Jz
     long ngJ = jx.nGrow();
 
@@ -681,16 +678,12 @@
     {
 	Vector<Real> xp, yp, zp, giv;
         FArrayBox local_rho, local_jx, local_jy, local_jz;
-<<<<<<< HEAD
         FArrayBox filtered_Ex, filtered_Ey, filtered_Ez;
         FArrayBox filtered_Bx, filtered_By, filtered_Bz;
-=======
-        FArrayBox filtered_rho, filtered_jx, filtered_jy, filtered_jz;
         std::vector<bool> inexflag;
         Array<long> pid;
         Vector<Real> tmp;
         Vector<ParticleType> particle_tmp;
->>>>>>> 980005be
 
 	for (WarpXParIter pti(*this, lev); pti.isValid(); ++pti)
 	{
@@ -1010,17 +1003,10 @@
                 jzntot = local_jz.length();
 
                 warpx_current_deposition(
-<<<<<<< HEAD
                     jx_ptr, &ngJ, jxntot,
                     jy_ptr, &ngJ, jyntot,
                     jz_ptr, &ngJ, jzntot,
-                    &np, xp.data(), yp.data(), zp.data(),
-=======
-                    jx_ptr, &ngJDeposit, jxntot,
-                    jy_ptr, &ngJDeposit, jyntot,
-                    jz_ptr, &ngJDeposit, jzntot,
                     &np_current, xp.data(), yp.data(), zp.data(),
->>>>>>> 980005be
                     uxp.data(), uyp.data(), uzp.data(),
                     giv.data(), wp.data(), &this->charge,
                     &xyzmin[0], &xyzmin[1], &xyzmin[2],
