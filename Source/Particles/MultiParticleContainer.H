--- conflicted
+++ resolved
@@ -101,17 +101,10 @@
     /// This is the electromagnetic version.
     ///
     void Evolve (int lev,
-<<<<<<< HEAD
-		 const amrex::MultiFab& Ex, const amrex::MultiFab& Ey, const amrex::MultiFab& Ez,
-		 const amrex::MultiFab& Bx, const amrex::MultiFab& By, const amrex::MultiFab& Bz,
-		 amrex::MultiFab& jx,  amrex::MultiFab& jy, amrex::MultiFab& jz,
-		 amrex::MultiFab* cjx,  amrex::MultiFab* cjy, amrex::MultiFab* cjz,
-=======
                  const amrex::MultiFab& Ex, const amrex::MultiFab& Ey, const amrex::MultiFab& Ez,
                  const amrex::MultiFab& Bx, const amrex::MultiFab& By, const amrex::MultiFab& Bz,
                  amrex::MultiFab& jx,  amrex::MultiFab& jy, amrex::MultiFab& jz,
                  amrex::MultiFab* cjx,  amrex::MultiFab* cjy, amrex::MultiFab* cjz,
->>>>>>> 0bda5edf
                  amrex::MultiFab* rho, amrex::MultiFab* crho,
                  const amrex::MultiFab* cEx, const amrex::MultiFab* cEy, const amrex::MultiFab* cEz,
                  const amrex::MultiFab* cBx, const amrex::MultiFab* cBy, const amrex::MultiFab* cBz,
@@ -203,14 +196,6 @@
 
     PhysicalParticleContainer& GetPCtmp () { return *pc_tmp; }
 
-<<<<<<< HEAD
-    //bw_engine is a public member of the MultiParticleContainer object
-#ifdef WARPX_QED
-    warpx_breit_wheeler_engine bw_engine;
-#endif
-
-=======
->>>>>>> 0bda5edf
 protected:
 
     // Particle container types
