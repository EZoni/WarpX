/* Copyright 2019-2020 Andrew Myers, Axel Huebl, David Grote
 * Jean-Luc Vay, Luca Fedeli, Maxence Thevenet
 * Michael Rowan, Remi Lehe, Revathi Jambunathan
 * Weiqun Zhang, Yinjian Zhao, levinem
 *
 * This file is part of WarpX.
 *
 * License: BSD-3-Clause-LBNL
 */
#include "MultiParticleContainer.H"
#include "WarpXParticleContainer.H"
#include "WarpX.H"
#include "Utils/WarpXAlgorithmSelection.H"
#include "Utils/CoarsenMR.H"
// Import low-level single-particle kernels
#include "Pusher/GetAndSetPosition.H"
#include "Pusher/UpdatePosition.H"
#include "Deposition/CurrentDeposition.H"
#include "Deposition/ChargeDeposition.H"

#include <AMReX_AmrParGDB.H>
#include <AMReX.H>

#include <limits>


using namespace amrex;

WarpXParIter::WarpXParIter (ContainerType& pc, int level)
    : amrex::ParIter<0,0,PIdx::nattribs>(pc, level,
             MFItInfo().SetDynamic(WarpX::do_dynamic_scheduling))
{
}

WarpXParIter::WarpXParIter (ContainerType& pc, int level, MFItInfo& info)
    : amrex::ParIter<0,0,PIdx::nattribs>(pc, level,
                   info.SetDynamic(WarpX::do_dynamic_scheduling))
{
}

WarpXParticleContainer::WarpXParticleContainer (AmrCore* amr_core, int ispecies)
    : ParticleContainer<0,0,PIdx::nattribs>(amr_core->GetParGDB())
    , species_id(ispecies)
{
    SetParticleSize();
    ReadParameters();

    // build up the map of string names to particle component numbers
    particle_comps["w"]  = PIdx::w;
    particle_comps["ux"] = PIdx::ux;
    particle_comps["uy"] = PIdx::uy;
    particle_comps["uz"] = PIdx::uz;
#ifdef WARPX_DIM_RZ
    particle_comps["theta"] = PIdx::theta;
#endif

    // Initialize temporary local arrays for charge/current deposition
    int num_threads = 1;
#ifdef AMREX_USE_OMP
#pragma omp parallel
#pragma omp single
    num_threads = omp_get_num_threads();
#endif
    local_rho.resize(num_threads);
    local_jx.resize(num_threads);
    local_jy.resize(num_threads);
    local_jz.resize(num_threads);
}

void
WarpXParticleContainer::ReadParameters ()
{
    static bool initialized = false;
    if (!initialized)
    {
        ParmParse pp_particles("particles");

#ifdef AMREX_USE_GPU
        do_tiling = false; // By default, tiling is off on GPU
#else
        do_tiling = true;
#endif
        pp_particles.query("do_tiling", do_tiling);

        initialized = true;
    }
}

void
WarpXParticleContainer::AllocData ()
{
    // have to resize here, not in the constructor because grids have not
    // been built when constructor was called.
    reserveData();
    resizeData();
}

void
WarpXParticleContainer::AddNParticles (int /*lev*/,
                                       int n, const ParticleReal* x, const ParticleReal* y, const ParticleReal* z,
                                       const ParticleReal* vx, const ParticleReal* vy, const ParticleReal* vz,
                                       int nattr, const ParticleReal* attr, int uniqueparticles, amrex::Long id)
{
    // nattr is unused below but needed in the BL_ASSERT
    amrex::ignore_unused(nattr);

    BL_ASSERT(nattr == 1);

    const ParticleReal* weight = attr;

    int ibegin, iend;
    if (uniqueparticles) {
        ibegin = 0;
        iend = n;
    } else {
        int myproc = ParallelDescriptor::MyProc();
        int nprocs = ParallelDescriptor::NProcs();
        int navg = n/nprocs;
        int nleft = n - navg * nprocs;
        if (myproc < nleft) {
            ibegin = myproc*(navg+1);
            iend = ibegin + navg+1;
        } else {
            ibegin = myproc*navg + nleft;
            iend = ibegin + navg;
        }
    }

    //  Add to grid 0 and tile 0
    // Redistribute() will move them to proper places.
    auto& particle_tile = DefineAndReturnParticleTile(0, 0, 0);

    using PinnedTile = ParticleTile<NStructReal, NStructInt, NArrayReal, NArrayInt,
                                    amrex::PinnedArenaAllocator>;
    PinnedTile pinned_tile;
    pinned_tile.define(NumRuntimeRealComps(), NumRuntimeIntComps());

    std::size_t np = iend-ibegin;

#ifdef WARPX_DIM_RZ
    Vector<ParticleReal> theta(np);
#endif

    for (int i = ibegin; i < iend; ++i)
    {
        ParticleType p;
        if (id==-1)
        {
            p.id() = ParticleType::NextID();
        } else {
            p.id() = id;
        }
        p.cpu() = ParallelDescriptor::MyProc();
#if (AMREX_SPACEDIM == 3)
        p.pos(0) = x[i];
        p.pos(1) = y[i];
        p.pos(2) = z[i];
#elif (AMREX_SPACEDIM == 2)
        amrex::ignore_unused(y);
#ifdef WARPX_DIM_RZ
        theta[i-ibegin] = std::atan2(y[i], x[i]);
        p.pos(0) = std::sqrt(x[i]*x[i] + y[i]*y[i]);
#else
        p.pos(0) = x[i];
#endif
        p.pos(1) = z[i];
#endif

        if ( (NumRuntimeRealComps()>0) || (NumRuntimeIntComps()>0) ){
            DefineAndReturnParticleTile(0, 0, 0);
        }

        pinned_tile.push_back(p);
    }

    if (np > 0)
    {
        pinned_tile.push_back_real(PIdx::w , weight + ibegin, weight + iend);
        pinned_tile.push_back_real(PIdx::ux,     vx + ibegin,     vx + iend);
        pinned_tile.push_back_real(PIdx::uy,     vy + ibegin,     vy + iend);
        pinned_tile.push_back_real(PIdx::uz,     vz + ibegin,     vz + iend);

        if ( (NumRuntimeRealComps()>0) || (NumRuntimeIntComps()>0) ){
            DefineAndReturnParticleTile(0, 0, 0);
        }

        for (int comp = PIdx::uz+1; comp < PIdx::nattribs; ++comp)
        {
#ifdef WARPX_DIM_RZ
            if (comp == PIdx::theta) {
                pinned_tile.push_back_real(comp, theta.data(), theta.data() + np);
            }
            else {
                pinned_tile.push_back_real(comp, np, 0.0);
            }
#else
            pinned_tile.push_back_real(comp, np, 0.0);
#endif
        }

        for (int i = PIdx::nattribs; i < NumRealComps(); ++i)
        {
            pinned_tile.push_back_real(i, 0.0);
        }

        particle_tile.resize(pinned_tile.numParticles());
        amrex::copyParticles(particle_tile, pinned_tile);
    }

    Redistribute();
}

/* \brief Current Deposition for thread thread_num
 * \param pti         : Particle iterator
 * \param wp          : Array of particle weights
 * \param uxp uyp uzp : Array of particle
 * \param ion_lev      : Pointer to array of particle ionization level. This is
                         required to have the charge of each macroparticle
                         since q is a scalar. For non-ionizable species,
                         ion_lev is a null pointer.
 * \param jx jy jz    : Full array of current density
 * \param offset      : Index of first particle for which current is deposited
 * \param np_to_depose: Number of particles for which current is deposited.
                        Particles [offset,offset+np_tp_depose] deposit current
 * \param thread_num  : Thread number (if tiling)
 * \param lev         : Level of box that contains particles
 * \param depos_lev   : Level on which particles deposit (if buffers are used)
 * \param dt          : Time step for particle level
 * \param relative_time: Time at which to deposit J, relative to the time of
 *                       the current positions of the particles (expressed as
 *                       a fraction of dt). When different than 0, the particle
 *                       position will be temporarily modified to match the
 *                       time of the deposition.
 */
void
WarpXParticleContainer::DepositCurrent(WarpXParIter& pti,
                                       RealVector& wp, RealVector& uxp,
                                       RealVector& uyp, RealVector& uzp,
                                       const int * const ion_lev,
                                       MultiFab* jx, MultiFab* jy, MultiFab* jz,
<<<<<<< HEAD
                                       const int icomp, const long offset,
                                       const long np_to_depose, int thread_num,
                                       int lev, int depos_lev, Real dt)
=======
                                       const long offset, const long np_to_depose,
                                       int thread_num, int lev, int depos_lev,
                                       Real dt, Real relative_time)
>>>>>>> 46a9393e
{
    AMREX_ALWAYS_ASSERT_WITH_MESSAGE((depos_lev==(lev-1)) ||
                                     (depos_lev==(lev  )),
                                     "Deposition buffers only work for lev-1");

    // If no particles, do not do anything
    if (np_to_depose == 0) return;

    // If user decides not to deposit
    if (do_not_deposit) return;

    // Number of guard cells for local deposition of J
    WarpX& warpx = WarpX::GetInstance();

    const amrex::IntVect& ng_J = warpx.get_ng_depos_J();

    // Extract deposition order and check that particles shape fits within the guard cells.
    // NOTE: In specific situations where the staggering of J and the current deposition algorithm
    // are not trivial, this check might be too relaxed and we might include a particle that should
    // deposit part of its current in a neighboring box. However, this should catch particles
    // traveling many cells away, for example with algorithms that allow for large time steps.

#if   (AMREX_SPACEDIM == 2)
    const amrex::IntVect shape_extent = amrex::IntVect(static_cast<int>(WarpX::nox/2),
                                                       static_cast<int>(WarpX::noz/2));
#elif (AMREX_SPACEDIM == 3)
    const amrex::IntVect shape_extent = amrex::IntVect(static_cast<int>(WarpX::nox/2),
                                                       static_cast<int>(WarpX::noy/2),
                                                       static_cast<int>(WarpX::noz/2));
#endif

    // On CPU: particles deposit on tile arrays, which have a small number of guard cells ng_J
    // On GPU: particles deposit directly on the J arrays, which usually have a larger number of guard cells
#ifndef AMREX_USE_GPU
    const amrex::IntVect range = ng_J - shape_extent;
#else
    // Jx, Jy and Jz have the same number of guard cells, hence it is sufficient to check for Jx
    const amrex::IntVect range = jx->nGrowVect() - shape_extent;
#endif

    AMREX_ALWAYS_ASSERT_WITH_MESSAGE(
        amrex::numParticlesOutOfRange(pti, range) == 0,
        "Particles shape does not fit within tile (CPU) or guard cells (GPU) used for current deposition");

    const std::array<Real,3>& dx = WarpX::CellSize(std::max(depos_lev,0));
    Real q = this->charge;

    WARPX_PROFILE_VAR_NS("WarpXParticleContainer::DepositCurrent::CurrentDeposition", blp_deposit);
    WARPX_PROFILE_VAR_NS("WarpXParticleContainer::DepositCurrent::Accumulate", blp_accumulate);

    // Get tile box where current is deposited.
    // The tile box is different when depositing in the buffers (depos_lev<lev)
    // or when depositing inside the level (depos_lev=lev)
    Box tilebox;
    if (lev == depos_lev) {
        tilebox = pti.tilebox();
    } else {
        const IntVect& ref_ratio = WarpX::RefRatio(depos_lev);
        tilebox = amrex::coarsen(pti.tilebox(),ref_ratio);
    }

#ifndef AMREX_USE_GPU
    // Staggered tile boxes (different in each direction)
    Box tbx = convert( tilebox, jx->ixType().toIntVect() );
    Box tby = convert( tilebox, jy->ixType().toIntVect() );
    Box tbz = convert( tilebox, jz->ixType().toIntVect() );
#endif

    tilebox.grow(ng_J);

    const int nc = WarpX::ncomps;

#ifdef AMREX_USE_GPU
    amrex::ignore_unused(thread_num);
    // GPU, no tiling: j<xyz>_arr point to the full j<xyz> arrays
    MultiFab jx_al(*jx, amrex::make_alias, icomp*nc, nc);
    MultiFab jy_al(*jy, amrex::make_alias, icomp*nc, nc);
    MultiFab jz_al(*jz, amrex::make_alias, icomp*nc, nc);
    auto & jx_fab = jx_al.get(pti);
    auto & jy_fab = jy_al.get(pti);
    auto & jz_fab = jz_al.get(pti);
    Array4<Real> const& jx_arr = jx_al.array(pti);
    Array4<Real> const& jy_arr = jy_al.array(pti);
    Array4<Real> const& jz_arr = jz_al.array(pti);
#else
    tbx.grow(ng_J);
    tby.grow(ng_J);
    tbz.grow(ng_J);

    // CPU, tiling: j<xyz>_arr point to the local_j<xyz>[thread_num] arrays
    local_jx[thread_num].resize(tbx, jx->nComp());
    local_jy[thread_num].resize(tby, jy->nComp());
    local_jz[thread_num].resize(tbz, jz->nComp());

    // local_jx[thread_num] is set to zero
    local_jx[thread_num].setVal(0.0);
    local_jy[thread_num].setVal(0.0);
    local_jz[thread_num].setVal(0.0);

    auto & jx_fab = local_jx[thread_num];
    auto & jy_fab = local_jy[thread_num];
    auto & jz_fab = local_jz[thread_num];
    Array4<Real> const& jx_arr = local_jx[thread_num].array();
    Array4<Real> const& jy_arr = local_jy[thread_num].array();
    Array4<Real> const& jz_arr = local_jz[thread_num].array();
#endif

    const auto GetPosition = GetParticlePosition(pti, offset);

    // Lower corner of tile box physical domain
    // Note that this includes guard cells since it is after tilebox.ngrow
    const Dim3 lo = lbound(tilebox);
    // Take into account Galilean shift
    Real cur_time = warpx.gett_new(lev);
    const auto& time_of_last_gal_shift = warpx.time_of_last_gal_shift;
    Real time_shift = (cur_time + 0.5*dt - time_of_last_gal_shift);
    amrex::Array<amrex::Real,3> galilean_shift = {
        m_v_galilean[0]* time_shift,
        m_v_galilean[1]*time_shift,
        m_v_galilean[2]*time_shift };
    const std::array<Real, 3>& xyzmin = WarpX::LowerCorner(tilebox, galilean_shift, depos_lev);

    if (WarpX::current_deposition_algo == CurrentDepositionAlgo::Esirkepov) {
        if (WarpX::do_nodal==1) {
          amrex::Abort("The Esirkepov algorithm cannot be used with a nodal grid.");
        }
        if ( (m_v_galilean[0]!=0) or (m_v_galilean[1]!=0) or (m_v_galilean[2]!=0)){
            amrex::Abort("The Esirkepov algorithm cannot be used with the Galilean algorithm.");
        }
        if ( relative_time != -0.5_rt ) {
            amrex::Abort("The Esirkepov deposition cannot be performed at another time then -0.5 dt.");
        }
    }
    if (WarpX::current_deposition_algo == CurrentDepositionAlgo::Vay) {
        if ( relative_time != -0.5_rt ) {
          amrex::Abort("The Esirkepov deposition cannot be performed at another time then -0.5 dt.");
        }
    }

    WARPX_PROFILE_VAR_START(blp_deposit);
    amrex::LayoutData<amrex::Real>* costs = WarpX::getCosts(lev);
    amrex::Real* cost = costs ? &((*costs)[pti.index()]) : nullptr;

    if (WarpX::current_deposition_algo == CurrentDepositionAlgo::Esirkepov) {
        if        (WarpX::nox == 1){
            doEsirkepovDepositionShapeN<1>(
                GetPosition, wp.dataPtr() + offset, uxp.dataPtr() + offset,
                uyp.dataPtr() + offset, uzp.dataPtr() + offset, ion_lev,
                jx_arr, jy_arr, jz_arr, np_to_depose, dt, dx, xyzmin, lo, q,
                WarpX::n_rz_azimuthal_modes, cost,
                WarpX::load_balance_costs_update_algo);
        } else if (WarpX::nox == 2){
            doEsirkepovDepositionShapeN<2>(
                GetPosition, wp.dataPtr() + offset, uxp.dataPtr() + offset,
                uyp.dataPtr() + offset, uzp.dataPtr() + offset, ion_lev,
                jx_arr, jy_arr, jz_arr, np_to_depose, dt, dx, xyzmin, lo, q,
                WarpX::n_rz_azimuthal_modes, cost,
                WarpX::load_balance_costs_update_algo);
        } else if (WarpX::nox == 3){
            doEsirkepovDepositionShapeN<3>(
                GetPosition, wp.dataPtr() + offset, uxp.dataPtr() + offset,
                uyp.dataPtr() + offset, uzp.dataPtr() + offset, ion_lev,
                jx_arr, jy_arr, jz_arr, np_to_depose, dt, dx, xyzmin, lo, q,
                WarpX::n_rz_azimuthal_modes, cost,
                WarpX::load_balance_costs_update_algo);
        }
    } else if (WarpX::current_deposition_algo == CurrentDepositionAlgo::Vay) {
        if        (WarpX::nox == 1){
            doVayDepositionShapeN<1>(
                GetPosition, wp.dataPtr() + offset, uxp.dataPtr() + offset,
                uyp.dataPtr() + offset, uzp.dataPtr() + offset, ion_lev,
                jx_fab, jy_fab, jz_fab, np_to_depose, dt, dx, xyzmin, lo, q,
                WarpX::n_rz_azimuthal_modes, cost,
                WarpX::load_balance_costs_update_algo);
        } else if (WarpX::nox == 2){
            doVayDepositionShapeN<2>(
                GetPosition, wp.dataPtr() + offset, uxp.dataPtr() + offset,
                uyp.dataPtr() + offset, uzp.dataPtr() + offset, ion_lev,
                jx_fab, jy_fab, jz_fab, np_to_depose, dt, dx, xyzmin, lo, q,
                WarpX::n_rz_azimuthal_modes, cost,
                WarpX::load_balance_costs_update_algo);
        } else if (WarpX::nox == 3){
            doVayDepositionShapeN<3>(
                GetPosition, wp.dataPtr() + offset, uxp.dataPtr() + offset,
                uyp.dataPtr() + offset, uzp.dataPtr() + offset, ion_lev,
                jx_fab, jy_fab, jz_fab, np_to_depose, dt, dx, xyzmin, lo, q,
                WarpX::n_rz_azimuthal_modes, cost,
                WarpX::load_balance_costs_update_algo);
        }
    } else {
        if        (WarpX::nox == 1){
            doDepositionShapeN<1>(
                GetPosition, wp.dataPtr() + offset, uxp.dataPtr() + offset,
                uyp.dataPtr() + offset, uzp.dataPtr() + offset, ion_lev,
                jx_fab, jy_fab, jz_fab, np_to_depose, dt*relative_time, dx,
                xyzmin, lo, q, WarpX::n_rz_azimuthal_modes, cost,
                WarpX::load_balance_costs_update_algo);
        } else if (WarpX::nox == 2){
            doDepositionShapeN<2>(
                GetPosition, wp.dataPtr() + offset, uxp.dataPtr() + offset,
                uyp.dataPtr() + offset, uzp.dataPtr() + offset, ion_lev,
                jx_fab, jy_fab, jz_fab, np_to_depose, dt*relative_time, dx,
                xyzmin, lo, q, WarpX::n_rz_azimuthal_modes, cost,
                WarpX::load_balance_costs_update_algo);
        } else if (WarpX::nox == 3){
            doDepositionShapeN<3>(
                GetPosition, wp.dataPtr() + offset, uxp.dataPtr() + offset,
                uyp.dataPtr() + offset, uzp.dataPtr() + offset, ion_lev,
                jx_fab, jy_fab, jz_fab, np_to_depose, dt*relative_time, dx,
                xyzmin, lo, q, WarpX::n_rz_azimuthal_modes, cost,
                WarpX::load_balance_costs_update_algo);
        }
    }
    WARPX_PROFILE_VAR_STOP(blp_deposit);

#ifndef AMREX_USE_GPU
    // CPU, tiling: atomicAdd local_j<xyz> into j<xyz>
    WARPX_PROFILE_VAR_START(blp_accumulate);
    (*jx)[pti].atomicAdd(local_jx[thread_num], tbx, tbx, 0, icomp*nc, nc);
    (*jy)[pti].atomicAdd(local_jy[thread_num], tby, tby, 0, icomp*nc, nc);
    (*jz)[pti].atomicAdd(local_jz[thread_num], tbz, tbz, 0, icomp*nc, nc);
    WARPX_PROFILE_VAR_STOP(blp_accumulate);
#endif
}

/* \brief Charge Deposition for thread thread_num
 * \param pti         : Particle iterator
 * \param wp          : Array of particle weights
 * \param ion_lev     : Pointer to array of particle ionization level. This is
                         required to have the charge of each macroparticle
                         since q is a scalar. For non-ionizable species,
                         ion_lev is a null pointer.
 * \param rho         : Full array of charge density
 * \param icomp       : Component of rho into which charge is deposited.
                        0: old value (before particle push).
                        1: new value (after particle push).
 * \param offset      : Index of first particle for which charge is deposited
 * \param np_to_depose: Number of particles for which charge is deposited.
                        Particles [offset,offset+np_tp_depose] deposit charge
 * \param thread_num  : Thread number (if tiling)
 * \param lev         : Level of box that contains particles
 * \param depos_lev   : Level on which particles deposit (if buffers are used)
 */
void
WarpXParticleContainer::DepositCharge (WarpXParIter& pti, RealVector& wp,
                                       const int * const ion_lev,
                                       amrex::MultiFab* rho, int icomp,
                                       const long offset, const long np_to_depose,
                                       int thread_num, int lev, int depos_lev)
{
    AMREX_ALWAYS_ASSERT_WITH_MESSAGE((depos_lev==(lev-1)) ||
                                     (depos_lev==(lev  )),
                                     "Deposition buffers only work for lev-1");

    // If no particles, do not do anything
    if (np_to_depose == 0) return;

    // If user decides not to deposit
    if (do_not_deposit) return;

    // Number of guard cells for local deposition of rho
    WarpX& warpx = WarpX::GetInstance();
    const amrex::IntVect& ng_rho = warpx.get_ng_depos_rho();

    // Extract deposition order and check that particles shape fits within the guard cells.
    // NOTE: In specific situations where the staggering of rho and the charge deposition algorithm
    // are not trivial, this check might be too strict and we might need to relax it, as currently
    // done for the current deposition.

#if   (AMREX_SPACEDIM == 2)
    const amrex::IntVect shape_extent = amrex::IntVect(static_cast<int>(WarpX::nox/2+1),
                                                       static_cast<int>(WarpX::noz/2+1));
#elif (AMREX_SPACEDIM == 3)
    const amrex::IntVect shape_extent = amrex::IntVect(static_cast<int>(WarpX::nox/2+1),
                                                       static_cast<int>(WarpX::noy/2+1),
                                                       static_cast<int>(WarpX::noz/2+1));
#endif

    // On CPU: particles deposit on tile arrays, which have a small number of guard cells ng_rho
    // On GPU: particles deposit directly on the rho array, which usually have a larger number of guard cells
#ifndef AMREX_USE_GPU
    const amrex::IntVect range = ng_rho - shape_extent;
#else
    const amrex::IntVect range = rho->nGrowVect() - shape_extent;
#endif

    AMREX_ALWAYS_ASSERT_WITH_MESSAGE(
        amrex::numParticlesOutOfRange(pti, range) == 0,
        "Particles shape does not fit within tile (CPU) or guard cells (GPU) used for charge deposition");

    const std::array<Real,3>& dx = WarpX::CellSize(std::max(depos_lev,0));
    const Real q = this->charge;

    WARPX_PROFILE_VAR_NS("WarpXParticleContainer::DepositCharge::ChargeDeposition", blp_ppc_chd);
    WARPX_PROFILE_VAR_NS("WarpXParticleContainer::DepositCharge::Accumulate", blp_accumulate);

    // Get tile box where charge is deposited.
    // The tile box is different when depositing in the buffers (depos_lev<lev)
    // or when depositing inside the level (depos_lev=lev)
    Box tilebox;
    if (lev == depos_lev) {
        tilebox = pti.tilebox();
    } else {
        const IntVect& ref_ratio = WarpX::RefRatio(depos_lev);
        tilebox = amrex::coarsen(pti.tilebox(),ref_ratio);
    }

#ifndef AMREX_USE_GPU
    // Staggered tile box
    Box tb = amrex::convert( tilebox, rho->ixType().toIntVect() );
#endif

    tilebox.grow(ng_rho);

    const int nc = WarpX::ncomps;

#ifdef AMREX_USE_GPU
    amrex::ignore_unused(thread_num);
    // GPU, no tiling: rho_fab points to the full rho array
    MultiFab rhoi(*rho, amrex::make_alias, icomp*nc, nc);
    auto & rho_fab = rhoi.get(pti);
#else
    tb.grow(ng_rho);

    // CPU, tiling: rho_fab points to local_rho[thread_num]
    local_rho[thread_num].resize(tb, nc);

    // local_rho[thread_num] is set to zero
    local_rho[thread_num].setVal(0.0);

    auto & rho_fab = local_rho[thread_num];
#endif

    const auto GetPosition = GetParticlePosition(pti, offset);

    // Lower corner of tile box physical domain
    // Note that this includes guard cells since it is after tilebox.ngrow
    Real cur_time = warpx.gett_new(lev);
    Real dt = warpx.getdt(lev);
    const auto& time_of_last_gal_shift = warpx.time_of_last_gal_shift;
    // Take into account Galilean shift
    Real time_shift_rho_old = (cur_time - time_of_last_gal_shift);
    Real time_shift_rho_new = (cur_time + dt - time_of_last_gal_shift);
    amrex::Array<amrex::Real,3> galilean_shift;
    // This index icomp is set in PhysicalParticleContainer::Evolve
    if ((icomp == 0) || (icomp == 2)) {
        galilean_shift = {
            m_v_galilean[0]*time_shift_rho_old,
            m_v_galilean[1]*time_shift_rho_old,
            m_v_galilean[2]*time_shift_rho_old };
    } else {
        galilean_shift = {
            m_v_galilean[0]*time_shift_rho_new,
            m_v_galilean[1]*time_shift_rho_new,
            m_v_galilean[2]*time_shift_rho_new };
    }
    const std::array<Real, 3>& xyzmin = WarpX::LowerCorner(tilebox, galilean_shift, depos_lev);

    // Indices of the lower bound
    const Dim3 lo = lbound(tilebox);

    WARPX_PROFILE_VAR_START(blp_ppc_chd);
    amrex::LayoutData<amrex::Real>* costs = WarpX::getCosts(lev);
    amrex::Real* cost = costs ? &((*costs)[pti.index()]) : nullptr;

    if        (WarpX::nox == 1){
        doChargeDepositionShapeN<1>(GetPosition, wp.dataPtr()+offset, ion_lev,
                                    rho_fab, np_to_depose, dx, xyzmin, lo, q,
                                    WarpX::n_rz_azimuthal_modes, cost,
                                    WarpX::load_balance_costs_update_algo);
    } else if (WarpX::nox == 2){
        doChargeDepositionShapeN<2>(GetPosition, wp.dataPtr()+offset, ion_lev,
                                    rho_fab, np_to_depose, dx, xyzmin, lo, q,
                                    WarpX::n_rz_azimuthal_modes, cost,
                                    WarpX::load_balance_costs_update_algo);
    } else if (WarpX::nox == 3){
        doChargeDepositionShapeN<3>(GetPosition, wp.dataPtr()+offset, ion_lev,
                                    rho_fab, np_to_depose, dx, xyzmin, lo, q,
                                    WarpX::n_rz_azimuthal_modes, cost,
                                    WarpX::load_balance_costs_update_algo);
    }
    WARPX_PROFILE_VAR_STOP(blp_ppc_chd);

#ifndef AMREX_USE_GPU
    // CPU, tiling: atomicAdd local_rho into rho
    WARPX_PROFILE_VAR_START(blp_accumulate);
    (*rho)[pti].atomicAdd(local_rho[thread_num], tb, tb, 0, icomp*nc, nc);
    WARPX_PROFILE_VAR_STOP(blp_accumulate);
#endif
}

void
WarpXParticleContainer::DepositCharge (amrex::Vector<std::unique_ptr<amrex::MultiFab> >& rho,
                                        bool local, bool reset,
                                        bool do_rz_volume_scaling)
{
#ifdef WARPX_DIM_RZ
    (void)do_rz_volume_scaling;
#endif
    // Loop over the refinement levels
    int const finest_level = rho.size() - 1;
    for (int lev = 0; lev <= finest_level; ++lev) {

        // Reset the `rho` array if `reset` is True
        if (reset) rho[lev]->setVal(0.0, rho[lev]->nGrowVect());

        // Loop over particle tiles and deposit charge on each level
#ifdef AMREX_USE_OMP
#pragma omp parallel if (amrex::Gpu::notInLaunchRegion())
        {
        int thread_num = omp_get_thread_num();
#else
        int thread_num = 0;
#endif
        for (WarpXParIter pti(*this, lev); pti.isValid(); ++pti)
        {
            const long np = pti.numParticles();
            auto& wp = pti.GetAttribs(PIdx::w);

            int* AMREX_RESTRICT ion_lev;
            if (do_field_ionization){
                ion_lev = pti.GetiAttribs(particle_icomps["ionization_level"]).dataPtr();
            } else {
                ion_lev = nullptr;
            }

            DepositCharge(pti, wp, ion_lev, rho[lev].get(), 0, 0, np, thread_num, lev, lev);
        }
#ifdef AMREX_USE_OMP
        }
#endif

#ifdef WARPX_DIM_RZ
        if (do_rz_volume_scaling) {
            WarpX::GetInstance().ApplyInverseVolumeScalingToChargeDensity(rho[lev].get(), lev);
        }
#else
        ignore_unused(do_rz_volume_scaling);
#endif

        // Exchange guard cells
        if (!local) rho[lev]->SumBoundary( m_gdb->Geom(lev).periodicity() );
    }

    // Now that the charge has been deposited at each level,
    // we average down from fine to crse
    for (int lev = finest_level - 1; lev >= 0; --lev) {
        const DistributionMapping& fine_dm = rho[lev+1]->DistributionMap();
        BoxArray coarsened_fine_BA = rho[lev+1]->boxArray();
        coarsened_fine_BA.coarsen(m_gdb->refRatio(lev));
        MultiFab coarsened_fine_data(coarsened_fine_BA, fine_dm, rho[lev+1]->nComp(), 0);
        coarsened_fine_data.setVal(0.0);

        int const refinement_ratio = 2;

        CoarsenMR::Coarsen( coarsened_fine_data, *rho[lev+1], IntVect(refinement_ratio) );
        rho[lev]->ParallelAdd( coarsened_fine_data, m_gdb->Geom(lev).periodicity() );
    }
}

std::unique_ptr<MultiFab>
WarpXParticleContainer::GetChargeDensity (int lev, bool local)
{
    const auto& gm = m_gdb->Geom(lev);
    const auto& ba = m_gdb->ParticleBoxArray(lev);
    const auto& dm = m_gdb->DistributionMap(lev);
    BoxArray nba = ba;

    bool is_PSATD_RZ = false;
#ifdef WARPX_DIM_RZ
    if (WarpX::maxwell_solver_id == MaxwellSolverAlgo::PSATD)
        is_PSATD_RZ = true;
#endif
    if( !is_PSATD_RZ )
        nba.surroundingNodes();

    // Number of guard cells for local deposition of rho
    WarpX& warpx = WarpX::GetInstance();
    const int ng_rho = warpx.get_ng_depos_rho().max();

    auto rho = std::make_unique<MultiFab>(nba,dm,WarpX::ncomps,ng_rho);
    rho->setVal(0.0);

#ifdef AMREX_USE_OMP
#pragma omp parallel if (amrex::Gpu::notInLaunchRegion())
    {
#endif
#ifdef AMREX_USE_OMP
        int thread_num = omp_get_thread_num();
#else
        int thread_num = 0;
#endif

        for (WarpXParIter pti(*this, lev); pti.isValid(); ++pti)
        {
            const long np = pti.numParticles();
            auto& wp = pti.GetAttribs(PIdx::w);

            int* AMREX_RESTRICT ion_lev;
            if (do_field_ionization){
                ion_lev = pti.GetiAttribs(particle_icomps["ionization_level"]).dataPtr();
            } else {
                ion_lev = nullptr;
            }

            DepositCharge(pti, wp, ion_lev, rho.get(), 0, 0, np,
                          thread_num, lev, lev);
        }
#ifdef AMREX_USE_OMP
    }
#endif

#ifdef WARPX_DIM_RZ
    WarpX::GetInstance().ApplyInverseVolumeScalingToChargeDensity(rho.get(), lev);
#endif

    if (!local) rho->SumBoundary(gm.periodicity());

    return rho;
}

Real WarpXParticleContainer::sumParticleCharge(bool local) {

    amrex::Real total_charge = 0.0;

    const int nLevels = finestLevel();
    for (int lev = 0; lev < nLevels; ++lev)
    {

#ifdef AMREX_USE_OMP
#pragma omp parallel reduction(+:total_charge)
#endif
        for (WarpXParIter pti(*this, lev); pti.isValid(); ++pti)
        {
            auto& wp = pti.GetAttribs(PIdx::w);
            for (unsigned long i = 0; i < wp.size(); i++) {
                total_charge += wp[i];
            }
        }
    }

    if (!local) ParallelDescriptor::ReduceRealSum(total_charge);
    total_charge *= this->charge;
    return total_charge;
}

std::array<Real, 3> WarpXParticleContainer::meanParticleVelocity(bool local) {

    amrex::Real vx_total = 0.0;
    amrex::Real vy_total = 0.0;
    amrex::Real vz_total = 0.0;

    amrex::Long np_total = 0;

    amrex::Real inv_clight_sq = 1.0/PhysConst::c/PhysConst::c;

    const int nLevels = finestLevel();

#ifdef AMREX_USE_GPU
    if (Gpu::inLaunchRegion())
    {
        ReduceOps<ReduceOpSum, ReduceOpSum, ReduceOpSum> reduce_op;
        ReduceData<Real, Real, Real> reduce_data(reduce_op);
        using ReduceTuple = typename decltype(reduce_data)::Type;
        for (int lev = 0; lev <= nLevels; ++lev) {
            for (WarpXParIter pti(*this, lev); pti.isValid(); ++pti)
            {
                const auto uxp = pti.GetAttribs(PIdx::ux).data();
                const auto uyp = pti.GetAttribs(PIdx::uy).data();
                const auto uzp = pti.GetAttribs(PIdx::uz).data();

                const long np = pti.numParticles();
                np_total += np;

                reduce_op.eval(np, reduce_data,
                               [=] AMREX_GPU_DEVICE (int i) -> ReduceTuple
                               {
                                   Real usq = (uxp[i]*uxp[i] +
                                               uyp[i]*uyp[i] +
                                               uzp[i]*uzp[i])*inv_clight_sq;
                                   Real gaminv = 1.0_rt/std::sqrt(1.0_rt + usq);
                                   return {uxp[i]*gaminv,  uyp[i]*gaminv, uzp[i]*gaminv};
                               });
            }
        }

        ReduceTuple hv = reduce_data.value();
        vx_total = amrex::get<0>(hv);
        vy_total = amrex::get<1>(hv);
        vz_total = amrex::get<2>(hv);
    }
    else
#endif
    {
        for (int lev = 0; lev <= nLevels; ++lev) {
#ifdef AMREX_USE_OMP
#pragma omp parallel reduction(+:vx_total, vy_total, vz_total, np_total)
#endif
            for (WarpXParIter pti(*this, lev); pti.isValid(); ++pti)
            {
                auto& ux = pti.GetAttribs(PIdx::ux);
                auto& uy = pti.GetAttribs(PIdx::uy);
                auto& uz = pti.GetAttribs(PIdx::uz);

                np_total += pti.numParticles();

                for (unsigned long i = 0; i < ux.size(); i++) {
                    Real usq = (ux[i]*ux[i] + uy[i]*uy[i] + uz[i]*uz[i])*inv_clight_sq;
                    Real gaminv = 1.0_rt/std::sqrt(1.0_rt + usq);
                    vx_total += ux[i]*gaminv;
                    vy_total += uy[i]*gaminv;
                    vz_total += uz[i]*gaminv;
                }
            }
        }
    }

    if (!local) {
        ParallelDescriptor::ReduceRealSum(vx_total);
        ParallelDescriptor::ReduceRealSum(vy_total);
        ParallelDescriptor::ReduceRealSum(vz_total);
        ParallelDescriptor::ReduceLongSum(np_total);
    }

    std::array<Real, 3> mean_v;
    if (np_total > 0) {
        mean_v[0] = vx_total / np_total;
        mean_v[1] = vy_total / np_total;
        mean_v[2] = vz_total / np_total;
    }

    return mean_v;
}

Real WarpXParticleContainer::maxParticleVelocity(bool local) {

    amrex::ParticleReal max_v = 0.0;

    const int nLevels = finestLevel();
    for (int lev = 0; lev <= nLevels; ++lev)
    {

#ifdef AMREX_USE_OMP
#pragma omp parallel reduction(max:max_v)
#endif
        for (WarpXParIter pti(*this, lev); pti.isValid(); ++pti)
        {
            auto& ux = pti.GetAttribs(PIdx::ux);
            auto& uy = pti.GetAttribs(PIdx::uy);
            auto& uz = pti.GetAttribs(PIdx::uz);
            for (unsigned long i = 0; i < ux.size(); i++) {
                max_v = std::max(max_v, std::sqrt(ux[i]*ux[i] + uy[i]*uy[i] + uz[i]*uz[i]));
            }
        }
    }

    if (!local) ParallelAllReduce::Max(max_v, ParallelDescriptor::Communicator());
    return max_v;
}

void
WarpXParticleContainer::PushX (amrex::Real dt)
{
    const int nLevels = finestLevel();
    for (int lev = 0; lev <= nLevels; ++lev) {
        PushX(lev, dt);
    }
}

void
WarpXParticleContainer::PushX (int lev, amrex::Real dt)
{
    WARPX_PROFILE("WarpXParticleContainer::PushX()");

    if (do_not_push) return;

    amrex::LayoutData<amrex::Real>* costs = WarpX::getCosts(lev);

#ifdef AMREX_USE_OMP
#pragma omp parallel if (amrex::Gpu::notInLaunchRegion())
#endif
    {

        for (WarpXParIter pti(*this, lev); pti.isValid(); ++pti)
        {
            if (costs && WarpX::load_balance_costs_update_algo == LoadBalanceCostsUpdateAlgo::Timers)
            {
                amrex::Gpu::synchronize();
            }
            Real wt = amrex::second();

            //
            // Particle Push
            //

            const auto GetPosition = GetParticlePosition(pti);
                  auto SetPosition = SetParticlePosition(pti);

            // - momenta are stored as a struct of array, in `attribs`
            auto& attribs = pti.GetAttribs();
            ParticleReal* AMREX_RESTRICT ux = attribs[PIdx::ux].dataPtr();
            ParticleReal* AMREX_RESTRICT uy = attribs[PIdx::uy].dataPtr();
            ParticleReal* AMREX_RESTRICT uz = attribs[PIdx::uz].dataPtr();

            // Loop over the particles and update their position
            amrex::ParallelFor( pti.numParticles(),
                [=] AMREX_GPU_DEVICE (long i) {
                                    ParticleReal x, y, z;
                                    GetPosition(i, x, y, z);
                                    UpdatePosition(x, y, z, ux[i], uy[i], uz[i], dt);
                                    SetPosition(i, x, y, z);
                }
            );

            if (costs && WarpX::load_balance_costs_update_algo == LoadBalanceCostsUpdateAlgo::Timers)
            {
                amrex::Gpu::synchronize();
                wt = amrex::second() - wt;
                amrex::HostDevice::Atomic::Add( &(*costs)[pti.index()], wt);
            }
        }
    }
}

// When using runtime components, AMReX requires to touch all tiles
// in serial and create particles tiles with runtime components if
// they do not exist (or if they were defined by default, i.e.,
// without runtime component).
void WarpXParticleContainer::defineAllParticleTiles () noexcept
{
    tmp_particle_data.resize(finestLevel()+1);
    for (int lev = 0; lev <= finestLevel(); ++lev)
    {
        for (auto mfi = MakeMFIter(lev); mfi.isValid(); ++mfi)
        {
            const int grid_id = mfi.index();
            const int tile_id = mfi.LocalTileIndex();
            tmp_particle_data[lev][std::make_pair(grid_id,tile_id)];
            DefineAndReturnParticleTile(lev, grid_id, tile_id);
        }
    }
}

// This function is called in Redistribute, just after locate
void
WarpXParticleContainer::particlePostLocate(ParticleType& p,
                                           const ParticleLocData& pld,
                                           const int lev)
{
    if (not do_splitting) return;

    // Tag particle if goes to higher level.
    // It will be split later in the loop
    if (pld.m_lev == lev+1
        and p.id() != NoSplitParticleID
        and p.id() >= 0)
    {
        p.id() = DoSplitParticleID;
    }

    if (pld.m_lev == lev-1){
        // For the moment, do not do anything if particles goes
        // to lower level.
    }
}

void
WarpXParticleContainer::ApplyBoundaryConditions (ParticleBC boundary_conditions){
    WARPX_PROFILE("WarpXParticleContainer::ApplyBoundaryConditions()");
    for (int lev = 0; lev <= finestLevel(); ++lev)
    {
        for (WarpXParIter pti(*this, lev); pti.isValid(); ++pti)
        {
            auto GetPosition = GetParticlePosition(pti);
            const Real xmin = Geom(lev).ProbLo(0);
            const Real xmax = Geom(lev).ProbHi(0);
#ifdef WARPX_DIM_3D
            const Real ymin = Geom(lev).ProbLo(1);
            const Real ymax = Geom(lev).ProbHi(1);
#endif
            const Real zmin = Geom(lev).ProbLo(AMREX_SPACEDIM-1);
            const Real zmax = Geom(lev).ProbHi(AMREX_SPACEDIM-1);

            ParticleTileType& ptile = ParticlesAt(lev, pti);
            ParticleType * const pp = ptile.GetArrayOfStructs()().data();

            // Loop over particles and apply BC to each particle
            amrex::ParallelFor(
                pti.numParticles(),
                [=] AMREX_GPU_DEVICE (long i) {
                    ParticleType& p = pp[i];
                    ParticleReal x, y, z;
                    GetPosition(i, x, y, z);
#ifdef WARPX_DIM_3D
                    if (x < xmin || x > xmax || y < ymin || y > ymax || z < zmin || z > zmax){
                        if (boundary_conditions == ParticleBC::absorbing) p.id() = -1;
                    }
#else
                    if (x < xmin || x > xmax || z < zmin || z > zmax){
                        if (boundary_conditions == ParticleBC::absorbing) p.id() = -1;
                    }
#endif
                }
            );
        }
    }
}<|MERGE_RESOLUTION|>--- conflicted
+++ resolved
@@ -238,15 +238,10 @@
                                        RealVector& uyp, RealVector& uzp,
                                        const int * const ion_lev,
                                        MultiFab* jx, MultiFab* jy, MultiFab* jz,
-<<<<<<< HEAD
                                        const int icomp, const long offset,
                                        const long np_to_depose, int thread_num,
-                                       int lev, int depos_lev, Real dt)
-=======
-                                       const long offset, const long np_to_depose,
-                                       int thread_num, int lev, int depos_lev,
+                                       int lev, int depos_lev,
                                        Real dt, Real relative_time)
->>>>>>> 46a9393e
 {
     AMREX_ALWAYS_ASSERT_WITH_MESSAGE((depos_lev==(lev-1)) ||
                                      (depos_lev==(lev  )),
