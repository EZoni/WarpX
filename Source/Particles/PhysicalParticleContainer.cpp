#include <limits>
#include <sstream>

#include <MultiParticleContainer.H>
#include <WarpX_f.H>
#include <WarpX.H>
#include <WarpXConst.H>
#include <WarpXWrappers.h>
#include <IonizationEnergiesTable.H>
#include <FieldGather.H>

#include <WarpXAlgorithmSelection.H>

// Import low-level single-particle kernels
#include <UpdatePosition.H>
#include <UpdateMomentumBoris.H>
#include <UpdateMomentumVay.H>

using namespace amrex;

PhysicalParticleContainer::PhysicalParticleContainer (AmrCore* amr_core, int ispecies,
                                                      const std::string& name)
    : WarpXParticleContainer(amr_core, ispecies),
      species_name(name)
{
    plasma_injector.reset(new PlasmaInjector(species_id, species_name));
    charge = plasma_injector->getCharge();
    mass = plasma_injector->getMass();

    ParmParse pp(species_name);

    pp.query("boost_adjust_transverse_positions", boost_adjust_transverse_positions);
    pp.query("do_backward_propagation", do_backward_propagation);
    pp.query("do_splitting", do_splitting);
    pp.query("split_type", split_type);
    pp.query("do_continuous_injection", do_continuous_injection);
    // Whether to plot back-transformed (lab-frame) diagnostics 
    // for this species.
    pp.query("do_boosted_frame_diags", do_boosted_frame_diags);

    pp.query("do_field_ionization", do_field_ionization);
#ifdef AMREX_USE_GPU
    AMREX_ALWAYS_ASSERT_WITH_MESSAGE(
        do_field_ionization == 0,
        "Field ionization does not work on GPU so far, because the current "
        "version of Redistribute in AMReX does not work with runtime parameters");
#endif

    pp.query("plot_species", plot_species);
    int do_user_plot_vars;
    do_user_plot_vars = pp.queryarr("plot_vars", plot_vars);
    if (not do_user_plot_vars){
        // By default, all particle variables are dumped to plotfiles,
        // including {x,y,z,ux,uy,uz}old variables when running in a 
        // boosted frame
        if (WarpX::do_boosted_frame_diagnostic && do_boosted_frame_diags){
            plot_flags.resize(PIdx::nattribs + 6, 1);
        } else {
            plot_flags.resize(PIdx::nattribs, 1);
        }
    } else {
        // Set plot_flag to 0 for all attribs
        if (WarpX::do_boosted_frame_diagnostic && do_boosted_frame_diags){
            plot_flags.resize(PIdx::nattribs + 6, 0);
        } else {
            plot_flags.resize(PIdx::nattribs, 0);
        }
        // If not none, set plot_flags values to 1 for elements in plot_vars.
        if (plot_vars[0] != "none"){
            for (const auto& var : plot_vars){
                // Return error if var not in PIdx. 
                AMREX_ALWAYS_ASSERT_WITH_MESSAGE( 
                    ParticleStringNames::to_index.count(var), 
                    "plot_vars argument not in ParticleStringNames");
                plot_flags[ParticleStringNames::to_index.at(var)] = 1;
            }
        }
    }
}

PhysicalParticleContainer::PhysicalParticleContainer (AmrCore* amr_core)
    : WarpXParticleContainer(amr_core, 0)
{
    plasma_injector.reset(new PlasmaInjector());
}

void PhysicalParticleContainer::InitData()
{
    // Init ionization module here instead of in the PhysicalParticleContainer
    // constructor because dt is required
    if (do_field_ionization) {InitIonizationModule();}
    AddParticles(0); // Note - add on level 0
    Redistribute();  // We then redistribute
}

void PhysicalParticleContainer::MapParticletoBoostedFrame(Real& x, Real& y, Real& z, std::array<Real, 3>& u)
{
    // Map the particles from the lab frame to the boosted frame.
    // This boosts the particle to the lab frame and calculates
    // the particle time in the boosted frame. It then maps
    // the position to the time in the boosted frame.

    // For now, start with the assumption that this will only happen
    // at the start of the simulation.
    const Real t_lab = 0.;

    const Real uz_boost = WarpX::gamma_boost*WarpX::beta_boost*PhysConst::c;

    // tpr is the particle's time in the boosted frame
    Real tpr = WarpX::gamma_boost*t_lab - uz_boost*z/(PhysConst::c*PhysConst::c);

    // The particle's transformed location in the boosted frame
    Real xpr = x;
    Real ypr = y;
    Real zpr = WarpX::gamma_boost*z - uz_boost*t_lab;

    // transform u and gamma to the boosted frame
    Real gamma_lab = std::sqrt(1. + (u[0]*u[0] + u[1]*u[1] + u[2]*u[2])/(PhysConst::c*PhysConst::c));
    // u[0] = u[0];
    // u[1] = u[1];
    u[2] = WarpX::gamma_boost*u[2] - uz_boost*gamma_lab;
    Real gammapr = std::sqrt(1. + (u[0]*u[0] + u[1]*u[1] + u[2]*u[2])/(PhysConst::c*PhysConst::c));

    Real vxpr = u[0]/gammapr;
    Real vypr = u[1]/gammapr;
    Real vzpr = u[2]/gammapr;

    if (do_backward_propagation){
        u[2] = -u[2];
    }

    // Move the particles to where they will be at t = 0 in the boosted frame
    if (boost_adjust_transverse_positions) {
        x = xpr - tpr*vxpr;
        y = ypr - tpr*vypr;
    }

    z = zpr - tpr*vzpr;

}

void
PhysicalParticleContainer::AddGaussianBeam(Real x_m, Real y_m, Real z_m,
                                           Real x_rms, Real y_rms, Real z_rms,
                                           Real q_tot, long npart, 
                                           int do_symmetrize) {

    const Geometry& geom     = m_gdb->Geom(0);
    RealBox containing_bx = geom.ProbDomain();

    std::mt19937_64 mt(0451);
    std::normal_distribution<double> distx(x_m, x_rms);
    std::normal_distribution<double> disty(y_m, y_rms);
    std::normal_distribution<double> distz(z_m, z_rms);

    if (ParallelDescriptor::IOProcessor()) {
        // If do_symmetrize, create 4x fewer particles, and 
        // Replicate each particle 4 times (x,y) (-x,y) (x,-y) (-x,-y)
        if (do_symmetrize){
            npart /= 4;
        }
        for (long i = 0; i < npart; ++i) {
#if ( AMREX_SPACEDIM == 3 | WARPX_DIM_RZ)
            Real weight = q_tot/npart/charge;
            Real x = distx(mt);
            Real y = disty(mt);
            Real z = distz(mt);
#elif ( AMREX_SPACEDIM == 2 )
            Real weight = q_tot/npart/charge/y_rms;
            Real x = distx(mt);
            Real y = 0.;
            Real z = distz(mt);
#endif
            if (plasma_injector->insideBounds(x, y, z)) {
                XDim3 u = plasma_injector->getMomentum(x, y, z);
                u.x *= PhysConst::c;
                u.y *= PhysConst::c;
                u.z *= PhysConst::c;
                if (do_symmetrize){
                    // Add four particles to the beam:
                    CheckAndAddParticle( x, y, z, { u.x, u.y, u.z}, weight/4. );
                    CheckAndAddParticle( x,-y, z, { u.x,-u.y, u.z}, weight/4. );
                    CheckAndAddParticle(-x, y, z, {-u.x, u.y, u.z}, weight/4. );
                    CheckAndAddParticle(-x,-y, z, {-u.x,-u.y, u.z}, weight/4. );
                } else {
                    CheckAndAddParticle(x, y, z, {u.x,u.y,u.z}, weight);
                }
            }
        }
    }
    Redistribute();
}

void
PhysicalParticleContainer::CheckAndAddParticle(Real x, Real y, Real z,
                                               std::array<Real, 3> u,
                                               Real weight)
{
    std::array<Real,PIdx::nattribs> attribs;
    attribs.fill(0.0);

    // update attribs with input arguments
    if (WarpX::gamma_boost > 1.) {
        MapParticletoBoostedFrame(x, y, z, u);
    }
    attribs[PIdx::ux] = u[0];
    attribs[PIdx::uy] = u[1];
    attribs[PIdx::uz] = u[2];
    attribs[PIdx::w ] = weight;

    if ( (NumRuntimeRealComps()>0) || (NumRuntimeIntComps()>0) )
    {
        // need to create old values
        auto& particle_tile = DefineAndReturnParticleTile(0, 0, 0);
        if (WarpX::do_boosted_frame_diagnostic && do_boosted_frame_diags)
        {
            particle_tile.push_back_real(particle_comps["xold"], x);
            particle_tile.push_back_real(particle_comps["yold"], y);
            particle_tile.push_back_real(particle_comps["zold"], z);
            
            particle_tile.push_back_real(particle_comps["uxold"], u[0]);
            particle_tile.push_back_real(particle_comps["uyold"], u[1]);
            particle_tile.push_back_real(particle_comps["uzold"], u[2]);
        }
    }
    // add particle
    AddOneParticle(0, 0, 0, x, y, z, attribs);
}

void
PhysicalParticleContainer::AddParticles (int lev)
{
    BL_PROFILE("PhysicalParticleContainer::AddParticles()");

    if (plasma_injector->add_single_particle) {
        AddNParticles(lev, 1,
                      &(plasma_injector->single_particle_pos[0]),
                      &(plasma_injector->single_particle_pos[1]),
                      &(plasma_injector->single_particle_pos[2]),
                      &(plasma_injector->single_particle_vel[0]),
                      &(plasma_injector->single_particle_vel[1]),
                      &(plasma_injector->single_particle_vel[2]),
                      1, &(plasma_injector->single_particle_weight), 0);
        return;
    }

    if (plasma_injector->gaussian_beam) {
        AddGaussianBeam(plasma_injector->x_m,
                        plasma_injector->y_m,
                        plasma_injector->z_m,
                        plasma_injector->x_rms,
                        plasma_injector->y_rms,
                        plasma_injector->z_rms,
                        plasma_injector->q_tot,
                        plasma_injector->npart,
                        plasma_injector->do_symmetrize);


        return;
    }

    if ( plasma_injector->doInjection() ) {
        AddPlasma( lev );
    }
}

/**
 * Create new macroparticles for this species, with a fixed
 * number of particles per cell (in the cells of `part_realbox`).
 * The new particles are only created inside the intersection of `part_realbox`
 * with the local grid for the current proc.
 * @param lev the index of the refinement level
 * @param part_realbox the box in which new particles should be created
 * (this box should correspond to an integer number of cells in each direction,
 * but its boundaries need not be aligned with the actual cells of the simulation)
 */
void
PhysicalParticleContainer::AddPlasma (int lev, RealBox part_realbox)
{
    BL_PROFILE("PhysicalParticleContainer::AddPlasma");

    // If no part_realbox is provided, initialize particles in the whole domain
    const Geometry& geom = Geom(lev);
    if (!part_realbox.ok()) part_realbox = geom.ProbDomain();

    int num_ppc = plasma_injector->num_particles_per_cell;
#ifdef WARPX_DIM_RZ
    Real rmax = std::min(plasma_injector->xmax, part_realbox.hi(0));
#endif

    const auto dx = geom.CellSizeArray();
    const auto problo = geom.ProbLoArray();

    Real scale_fac;
#if AMREX_SPACEDIM==3
    scale_fac = dx[0]*dx[1]*dx[2]/num_ppc;
#elif AMREX_SPACEDIM==2
    scale_fac = dx[0]*dx[1]/num_ppc;
#endif

#ifdef _OPENMP
    // First touch all tiles in the map in serial
    for (MFIter mfi = MakeMFIter(lev); mfi.isValid(); ++mfi) {
        const int grid_id = mfi.index();
        const int tile_id = mfi.LocalTileIndex();
        GetParticles(lev)[std::make_pair(grid_id, tile_id)];
        if ( (NumRuntimeRealComps()>0) || (NumRuntimeIntComps()>0) ) {
            DefineAndReturnParticleTile(lev, grid_id, tile_id);
        }
    }
#endif

    MultiFab* cost = WarpX::getCosts(lev);

    const int nlevs = numLevels();
    static bool refine_injection = false;
    static Box fine_injection_box;
    static int rrfac = 1;
    // This does not work if the mesh is dynamic.  But in that case, we should
    // not use refined injected either.  We also assume there is only one fine level.
    if (WarpX::do_moving_window and WarpX::refine_plasma
        and do_continuous_injection and nlevs == 2)
    {
        refine_injection = true;
        fine_injection_box = ParticleBoxArray(1).minimalBox();
        fine_injection_box.setSmall(WarpX::moving_window_dir, std::numeric_limits<int>::lowest());
        fine_injection_box.setBig(WarpX::moving_window_dir, std::numeric_limits<int>::max());
        rrfac = m_gdb->refRatio(0)[0];
        fine_injection_box.coarsen(rrfac);
    }

    InjectorPosition* inj_pos = plasma_injector->getInjectorPosition();
    InjectorDensity*  inj_rho = plasma_injector->getInjectorDensity();
    InjectorMomentum* inj_mom = plasma_injector->getInjectorMomentum();
    Real gamma_boost = WarpX::gamma_boost;
    Real beta_boost = WarpX::beta_boost;
    Real t = WarpX::GetInstance().gett_new(lev);
    Real density_min = plasma_injector->density_min;
    Real density_max = plasma_injector->density_max;

#ifdef WARPX_DIM_RZ
    bool radially_weighted = plasma_injector->radially_weighted;
#endif

    MFItInfo info;
    if (do_tiling && Gpu::notInLaunchRegion()) {
        info.EnableTiling(tile_size);
    }
#ifdef _OPENMP
    info.SetDynamic(true);
#pragma omp parallel if (not WarpX::serialize_ics)
#endif
    for (MFIter mfi = MakeMFIter(lev, info); mfi.isValid(); ++mfi)
    {
        Real wt = amrex::second();

        const Box& tile_box = mfi.tilebox();
        const RealBox tile_realbox = WarpX::getRealBox(tile_box, lev);

        // Find the cells of part_box that overlap with tile_realbox
        // If there is no overlap, just go to the next tile in the loop
        RealBox overlap_realbox;
        Box overlap_box;
        IntVect shifted;
        bool no_overlap = false;

        for (int dir=0; dir<AMREX_SPACEDIM; dir++) {
            if ( tile_realbox.lo(dir) <= part_realbox.hi(dir) ) {
                Real ncells_adjust = std::floor( (tile_realbox.lo(dir) - part_realbox.lo(dir))/dx[dir] );
                overlap_realbox.setLo( dir, part_realbox.lo(dir) + std::max(ncells_adjust, 0.) * dx[dir]);
            } else {
                no_overlap = true; break;
            }
            if ( tile_realbox.hi(dir) >= part_realbox.lo(dir) ) {
                Real ncells_adjust = std::floor( (part_realbox.hi(dir) - tile_realbox.hi(dir))/dx[dir] );
                overlap_realbox.setHi( dir, part_realbox.hi(dir) - std::max(ncells_adjust, 0.) * dx[dir]);
            } else {
                no_overlap = true; break;
            }
            // Count the number of cells in this direction in overlap_realbox
            overlap_box.setSmall( dir, 0 );
            overlap_box.setBig( dir,
                int( std::round((overlap_realbox.hi(dir)-overlap_realbox.lo(dir))
                                /dx[dir] )) - 1);
            shifted[dir] = std::round((overlap_realbox.lo(dir)-problo[dir])/dx[dir]);
            // shifted is exact in non-moving-window direction.  That's all we care.
        }
        if (no_overlap == 1) {
            continue; // Go to the next tile
        }

        const int grid_id = mfi.index();
        const int tile_id = mfi.LocalTileIndex();

        // Max number of new particles, if particles are created in the whole
        // overlap_box. All of them are created, and invalid ones are then 
        // discaded
        int max_new_particles = overlap_box.numPts() * num_ppc;

        // If refine injection, build pointer dp_cellid that holds pointer to 
        // array of refined cell IDs.
        Vector<int> cellid_v;
        if (refine_injection and lev == 0)
        {
            // then how many new particles will be injected is not that simple
            // We have to shift fine_injection_box because overlap_box has been shifted.
            Box fine_overlap_box = overlap_box & amrex::shift(fine_injection_box,shifted);
            max_new_particles += fine_overlap_box.numPts() * num_ppc
                * (AMREX_D_TERM(rrfac,*rrfac,*rrfac)-1);
            for (int icell = 0, ncells = overlap_box.numPts(); icell < ncells; ++icell) {
                IntVect iv = overlap_box.atOffset(icell);
                int r = (fine_overlap_box.contains(iv)) ? AMREX_D_TERM(rrfac,*rrfac,*rrfac) : 1;
                for (int ipart = 0; ipart < r; ++ipart) {
                    cellid_v.push_back(icell);
                    cellid_v.push_back(ipart);
                }
            }
        }
        int const* hp_cellid = (cellid_v.empty()) ? nullptr : cellid_v.data();
        amrex::AsyncArray<int> cellid_aa(hp_cellid, cellid_v.size());
        int const* dp_cellid = cellid_aa.data();

        // Update NextID to include particles created in this function
        int pid;
#pragma omp critical (add_plasma_nextid)
        {
            pid = ParticleType::NextID();
            ParticleType::NextID(pid+max_new_particles);
        }
        const int cpuid = ParallelDescriptor::MyProc();

        auto& particle_tile = GetParticles(lev)[std::make_pair(grid_id,tile_id)];
        bool do_boosted = false;
        if ( (NumRuntimeRealComps()>0) || (NumRuntimeIntComps()>0) ) {
            DefineAndReturnParticleTile(lev, grid_id, tile_id);
        }
        do_boosted = WarpX::do_boosted_frame_diagnostic 
            && do_boosted_frame_diags;

        auto old_size = particle_tile.GetArrayOfStructs().size();
        auto new_size = old_size + max_new_particles;
        particle_tile.resize(new_size);

        ParticleType* pp = particle_tile.GetArrayOfStructs()().data() + old_size;
        auto& soa = particle_tile.GetStructOfArrays();
        GpuArray<Real*,PIdx::nattribs> pa;
        for (int ia = 0; ia < PIdx::nattribs; ++ia) {
            pa[ia] = soa.GetRealData(ia).data() + old_size;
        }
        GpuArray<Real*,6> pb;
        if (do_boosted) {
            pb[0] = soa.GetRealData(particle_comps[ "xold"]).data() + old_size;
            pb[1] = soa.GetRealData(particle_comps[ "yold"]).data() + old_size;
            pb[2] = soa.GetRealData(particle_comps[ "zold"]).data() + old_size;
            pb[3] = soa.GetRealData(particle_comps["uxold"]).data() + old_size;
            pb[4] = soa.GetRealData(particle_comps["uyold"]).data() + old_size;
            pb[5] = soa.GetRealData(particle_comps["uzold"]).data() + old_size;
        }
        int* pi;
        if (do_field_ionization) {
            pi = soa.GetIntData(particle_icomps["ionization_level"]).data() + old_size;
        }
        
        const GpuArray<Real,AMREX_SPACEDIM> overlap_corner
            {AMREX_D_DECL(overlap_realbox.lo(0),
                          overlap_realbox.lo(1),
                          overlap_realbox.lo(2))};

        std::size_t shared_mem_bytes = plasma_injector->sharedMemoryNeeded();
        int lrrfac = rrfac;

	bool loc_do_field_ionization = do_field_ionization;
	int loc_ionization_initial_level = ionization_initial_level;

        // Loop over all new particles and inject them (creates too many 
        // particles, in particular does not consider xmin, xmax etc.).
        // The invalid ones are given negative ID and are deleted during the 
        // next redistribute.
        amrex::For(max_new_particles, [=] AMREX_GPU_DEVICE (int ip) noexcept
        {
            ParticleType& p = pp[ip];
            p.id() = pid+ip;
            p.cpu() = cpuid;

            int cellid, i_part;
            Real fac;
            if (dp_cellid == nullptr) {
                cellid = ip/num_ppc;
                i_part = ip - cellid*num_ppc;
                fac = 1.0;
            } else {
                cellid = dp_cellid[2*ip];
                i_part = dp_cellid[2*ip+1];
                fac = lrrfac;
            }

            IntVect iv = overlap_box.atOffset(cellid);

            const XDim3 r = inj_pos->getPositionUnitBox(i_part, fac);
#if (AMREX_SPACEDIM == 3)
            Real x = overlap_corner[0] + (iv[0]+r.x)*dx[0];
            Real y = overlap_corner[1] + (iv[1]+r.y)*dx[1];
            Real z = overlap_corner[2] + (iv[2]+r.z)*dx[2];
#else
            Real x = overlap_corner[0] + (iv[0]+r.x)*dx[0];
            Real y = 0.0;
            Real z = overlap_corner[1] + (iv[1]+r.y)*dx[1];
#endif

#if (AMREX_SPACEDIM == 3)
            if (!tile_realbox.contains(XDim3{x,y,z})) {
                p.id() = -1;
                return;
            }
#else
            if (!tile_realbox.contains(XDim3{x,z,0.0})) {
                p.id() = -1;
                return;
            }
#endif

            // Save the x and y values to use in the insideBounds checks.
            // This is needed with WARPX_DIM_RZ since x and y are modified.
            Real xb = x;
            Real yb = y;

#ifdef WARPX_DIM_RZ
            // Replace the x and y, choosing the angle randomly.
            // These x and y are used to get the momentum and density
            Real theta = 2.*MathConst::pi*amrex::Random();
            x = xb*std::cos(theta);
            y = xb*std::sin(theta);
#endif

            Real dens;
            XDim3 u;
            if (gamma_boost == 1.) {
                // Lab-frame simulation
                // If the particle is not within the species's
                // xmin, xmax, ymin, ymax, zmin, zmax, go to
                // the next generated particle.
                if (!inj_pos->insideBounds(xb, yb, z)) {
                    p.id() = -1;
                    return;
                }
                u = inj_mom->getMomentum(x, y, z);
                dens = inj_rho->getDensity(x, y, z);
                // Remove particle if density below threshold
                if ( dens < density_min ){
                    p.id() = -1;
                    return;
                }
                // Cut density if above threshold
                dens = amrex::min(dens, density_max);
            } else {
                // Boosted-frame simulation
                // Since the user provides the density distribution
                // at t_lab=0 and in the lab-frame coordinates,
                // we need to find the lab-frame position of this
                // particle at t_lab=0, from its boosted-frame coordinates
                // Assuming ballistic motion, this is given by:
                // z0_lab = gamma*( z_boost*(1-beta*betaz_lab) - ct_boost*(betaz_lab-beta) )
                // where betaz_lab is the speed of the particle in the lab frame
                //
                // In order for this equation to be solvable, betaz_lab
                // is explicitly assumed to have no dependency on z0_lab
                u = inj_mom->getMomentum(x, y, 0.); // No z0_lab dependency
                // At this point u is the lab-frame momentum
                // => Apply the above formula for z0_lab
                Real gamma_lab = std::sqrt( 1.+(u.x*u.x+u.y*u.y+u.z*u.z) );
                Real betaz_lab = u.z/(gamma_lab);
                Real z0_lab = gamma_boost * ( z*(1-beta_boost*betaz_lab)
                                              - PhysConst::c*t*(betaz_lab-beta_boost) );
                // If the particle is not within the lab-frame zmin, zmax, etc.
                // go to the next generated particle.
                if (!inj_pos->insideBounds(xb, yb, z0_lab)) {
                    p.id() = -1;
                    return;
                }
                // call `getDensity` with lab-frame parameters
                dens = inj_rho->getDensity(x, y, z0_lab);
                // Remove particle if density below threshold
                if ( dens < density_min ){
                    p.id() = -1;
                    return;
                }
                // Cut density if above threshold
                dens = amrex::min(dens, density_max);
                // At this point u and dens are the lab-frame quantities
                // => Perform Lorentz transform
                dens = gamma_boost * dens * ( 1.0 - beta_boost*betaz_lab );
                u.z = gamma_boost * ( u.z -beta_boost*gamma_lab );
            }

            if (loc_do_field_ionization) {
                pi[ip] = loc_ionization_initial_level;
            }

            u.x *= PhysConst::c;
            u.y *= PhysConst::c;
            u.z *= PhysConst::c;

            // Real weight = dens * scale_fac / (AMREX_D_TERM(fac, *fac, *fac));
            Real weight = dens * scale_fac;
#ifdef WARPX_DIM_RZ
            if (radially_weighted) {
                weight *= 2.*MathConst::pi*xb;
            } else {
                // This is not correct since it might shift the particle
                // out of the local grid
                x = std::sqrt(xb*rmax);
                weight *= dx[0];
            }
#endif
            pa[PIdx::w ][ip] = weight;
            pa[PIdx::ux][ip] = u.x;
            pa[PIdx::uy][ip] = u.y;
            pa[PIdx::uz][ip] = u.z;

            if (do_boosted) {
                pb[0][ip] = x;
                pb[1][ip] = y;
                pb[2][ip] = z;
                pb[3][ip] = u.x;
                pb[4][ip] = u.y;
                pb[5][ip] = u.z;
            }

#if (AMREX_SPACEDIM == 3)
            p.pos(0) = x;
            p.pos(1) = y;
            p.pos(2) = z;
#elif (AMREX_SPACEDIM == 2)
#ifdef WARPX_DIM_RZ
            pa[PIdx::theta][ip] = theta;
#endif
            p.pos(0) = xb;
            p.pos(1) = z;
#endif
        }, shared_mem_bytes);
    			 
        if (cost) {
            wt = (amrex::second() - wt) / tile_box.d_numPts();
            Array4<Real> const& costarr = cost->array(mfi);
            amrex::ParallelFor(tile_box,
            [=] AMREX_GPU_DEVICE (int i, int j, int k) noexcept
            {
                costarr(i,j,k) += wt;
            });
        }
    }

    // The function that calls this is responsible for redistributing particles.
}

#ifdef WARPX_DO_ELECTROSTATIC
void
PhysicalParticleContainer::
FieldGatherES (const amrex::Vector<std::array<std::unique_ptr<amrex::MultiFab>, 3> >& E,
               const amrex::Vector<std::unique_ptr<amrex::FabArray<amrex::BaseFab<int> > > >& masks)
{

    const int num_levels = E.size();
    const int ng = E[0][0]->nGrow();

    if (num_levels == 1) {
        const int lev = 0;
        const auto& gm = m_gdb->Geom(lev);
        const auto& ba = m_gdb->ParticleBoxArray(lev);

        BoxArray nba = ba;
        nba.surroundingNodes();

        const Real* dx  = gm.CellSize();
        const Real* plo = gm.ProbLo();

        BL_ASSERT(OnSameGrids(lev, *E[lev][0]));

        for (WarpXParIter pti(*this, lev); pti.isValid(); ++pti) {
            const Box& box = nba[pti];

            const auto& particles = pti.GetArrayOfStructs();
            int nstride = particles.dataShape().first;
            const long np  = pti.numParticles();
            auto& attribs = pti.GetAttribs();
            auto& Exp = attribs[PIdx::Ex];
            auto& Eyp = attribs[PIdx::Ey];
#if AMREX_SPACEDIM == 3
            auto& Ezp = attribs[PIdx::Ez];
#endif
            Exp.assign(np,0.0);
            Eyp.assign(np,0.0);
#if AMREX_SPACEDIM == 3
            Ezp.assign(np,0.0);
#endif

            const FArrayBox& exfab = (*E[lev][0])[pti];
            const FArrayBox& eyfab = (*E[lev][1])[pti];
#if AMREX_SPACEDIM == 3
            const FArrayBox& ezfab = (*E[lev][2])[pti];
#endif

            WRPX_INTERPOLATE_CIC(particles.dataPtr(), nstride, np,
                                 Exp.dataPtr(), Eyp.dataPtr(),
#if AMREX_SPACEDIM == 3
                                 Ezp.dataPtr(),
#endif
                                 exfab.dataPtr(), eyfab.dataPtr(),
#if AMREX_SPACEDIM == 3
                                 ezfab.dataPtr(),
#endif
                                 box.loVect(), box.hiVect(), plo, dx, &ng);
        }

        return;
    }

    const BoxArray& fine_BA = E[1][0]->boxArray();
    const DistributionMapping& fine_dm = E[1][0]->DistributionMap();
    BoxArray coarsened_fine_BA = fine_BA;
    coarsened_fine_BA.coarsen(IntVect(AMREX_D_DECL(2,2,2)));

    MultiFab coarse_Ex(coarsened_fine_BA, fine_dm, 1, 1);
    MultiFab coarse_Ey(coarsened_fine_BA, fine_dm, 1, 1);
#if AMREX_SPACEDIM == 3
    MultiFab coarse_Ez(coarsened_fine_BA, fine_dm, 1, 1);
#endif

    coarse_Ex.copy(*E[0][0], 0, 0, 1, 1, 1);
    coarse_Ey.copy(*E[0][1], 0, 0, 1, 1, 1);
#if AMREX_SPACEDIM == 3
    coarse_Ez.copy(*E[0][2], 0, 0, 1, 1, 1);
#endif

    for (int lev = 0; lev < num_levels; ++lev) {
        const auto& gm = m_gdb->Geom(lev);
        const auto& ba = m_gdb->ParticleBoxArray(lev);

        BoxArray nba = ba;
        nba.surroundingNodes();

        const Real* dx  = gm.CellSize();
        const Real* plo = gm.ProbLo();

        BL_ASSERT(OnSameGrids(lev, *E[lev][0]));

        for (WarpXParIter pti(*this, lev); pti.isValid(); ++pti) {
            const Box& box = nba[pti];

            const auto& particles = pti.GetArrayOfStructs();
            int nstride = particles.dataShape().first;
            const long np  = pti.numParticles();

            auto& attribs = pti.GetAttribs();
            auto& Exp = attribs[PIdx::Ex];
            auto& Eyp = attribs[PIdx::Ey];
#if AMREX_SPACEDIM == 3
            auto& Ezp = attribs[PIdx::Ez];
#endif
            Exp.assign(np,0.0);
            Eyp.assign(np,0.0);
#if AMREX_SPACEDIM == 3
            Ezp.assign(np,0.0);
#endif

            const FArrayBox& exfab = (*E[lev][0])[pti];
            const FArrayBox& eyfab = (*E[lev][1])[pti];
#if AMREX_SPACEDIM == 3
            const FArrayBox& ezfab = (*E[lev][2])[pti];
#endif

            if (lev == 0) {
                WRPX_INTERPOLATE_CIC(particles.dataPtr(), nstride, np,
                                     Exp.dataPtr(), Eyp.dataPtr(),
#if AMREX_SPACEDIM == 3
                                     Ezp.dataPtr(),
#endif
                                     exfab.dataPtr(), eyfab.dataPtr(),
#if AMREX_SPACEDIM == 3
                                     ezfab.dataPtr(),
#endif
                                     box.loVect(), box.hiVect(), plo, dx, &ng);
            } else {

                const FArrayBox& exfab_coarse = coarse_Ex[pti];
                const FArrayBox& eyfab_coarse = coarse_Ey[pti];
#if AMREX_SPACEDIM == 3
                const FArrayBox& ezfab_coarse = coarse_Ez[pti];
#endif
                const Box& coarse_box = coarsened_fine_BA[pti];
                const Real* coarse_dx = Geom(0).CellSize();

                WRPX_INTERPOLATE_CIC_TWO_LEVELS(particles.dataPtr(), nstride, np,
                                                Exp.dataPtr(), Eyp.dataPtr(),
#if AMREX_SPACEDIM == 3
                                                Ezp.dataPtr(),
#endif
                                                exfab.dataPtr(), eyfab.dataPtr(),
#if AMREX_SPACEDIM == 3
                                                ezfab.dataPtr(),
#endif
                                                box.loVect(), box.hiVect(), dx,
                                                exfab_coarse.dataPtr(), eyfab_coarse.dataPtr(),
#if AMREX_SPACEDIM == 3
                                                ezfab_coarse.dataPtr(),
#endif
                                                (*masks[1])[pti].dataPtr(),
                                                coarse_box.loVect(), coarse_box.hiVect(), coarse_dx,
                                                plo, &ng, &lev);
            }
        }
    }
}

void
PhysicalParticleContainer::EvolveES (const Vector<std::array<std::unique_ptr<MultiFab>, 3> >& E,
                                     Vector<std::unique_ptr<MultiFab> >& rho,
                                     Real t, Real dt)
{
    BL_PROFILE("PPC::EvolveES()");

    int num_levels = rho.size();
    for (int lev = 0; lev < num_levels; ++lev) {
        BL_ASSERT(OnSameGrids(lev, *rho[lev]));
        const auto& gm = m_gdb->Geom(lev);
        const RealBox& prob_domain = gm.ProbDomain();
        for (WarpXParIter pti(*this, lev); pti.isValid(); ++pti) {
            // Particle structs
            auto& particles = pti.GetArrayOfStructs();
            int nstride = particles.dataShape().first;
            const long np  = pti.numParticles();

            // Particle attributes
            auto& attribs = pti.GetAttribs();
            auto& uxp = attribs[PIdx::ux];
            auto& uyp = attribs[PIdx::uy];

#if AMREX_SPACEDIM == 3
            auto& uzp = attribs[PIdx::uz];
#endif

            auto& Exp = attribs[PIdx::Ex];
            auto& Eyp = attribs[PIdx::Ey];

#if AMREX_SPACEDIM == 3
            auto& Ezp = attribs[PIdx::Ez];
#endif
            //
            // Particle Push
            //
            WRPX_PUSH_LEAPFROG(particles.dataPtr(), nstride, np,
                               uxp.dataPtr(), uyp.dataPtr(),
#if AMREX_SPACEDIM == 3
                               uzp.dataPtr(),
#endif
                               Exp.dataPtr(), Eyp.dataPtr(),
#if AMREX_SPACEDIM == 3
                               Ezp.dataPtr(),
#endif
                               &this->charge, &this->mass, &dt,
                               prob_domain.lo(), prob_domain.hi());
        }
    }
}
#endif // WARPX_DO_ELECTROSTATIC

void
PhysicalParticleContainer::FieldGather (int lev,
                                        const MultiFab& Ex, const MultiFab& Ey, const MultiFab& Ez,
                                        const MultiFab& Bx, const MultiFab& By, const MultiFab& Bz)
{
    const std::array<Real,3>& dx = WarpX::CellSize(lev);

    BL_ASSERT(OnSameGrids(lev,Ex));

    MultiFab* cost = WarpX::getCosts(lev);

#ifdef _OPENMP
#pragma omp parallel 
#endif
    {
#ifdef _OPENMP
        int thread_num = omp_get_thread_num();
#else
        int thread_num = 0;
#endif
        for (WarpXParIter pti(*this, lev); pti.isValid(); ++pti)
        {
            Real wt = amrex::second();

            const Box& box = pti.validbox();

            auto& attribs = pti.GetAttribs();

            auto& Exp = attribs[PIdx::Ex];
            auto& Eyp = attribs[PIdx::Ey];
            auto& Ezp = attribs[PIdx::Ez];
            auto& Bxp = attribs[PIdx::Bx];
            auto& Byp = attribs[PIdx::By];
            auto& Bzp = attribs[PIdx::Bz];

            const long np = pti.numParticles();

            // Data on the grid
            const FArrayBox& exfab = Ex[pti];
            const FArrayBox& eyfab = Ey[pti];
            const FArrayBox& ezfab = Ez[pti];
            const FArrayBox& bxfab = Bx[pti];
            const FArrayBox& byfab = By[pti];
            const FArrayBox& bzfab = Bz[pti];

            Exp.assign(np,0.0);
            Eyp.assign(np,0.0);
            Ezp.assign(np,0.0);
            Bxp.assign(np,0.0);
            Byp.assign(np,0.0);
            Bzp.assign(np,0.0);

            //
            // copy data from particle container to temp arrays
            //
            pti.GetPosition(m_xp[thread_num], m_yp[thread_num], m_zp[thread_num]);

            //
            // Field Gather
            //
            int e_is_nodal = Ex.is_nodal() and Ey.is_nodal() and Ez.is_nodal();
            FieldGather(pti, Exp, Eyp, Ezp, Bxp, Byp, Bzp,
                        &exfab, &eyfab, &ezfab, &bxfab, &byfab, &bzfab, 
                        Ex.nGrow(), e_is_nodal, 0, np, thread_num, lev, lev);

            if (cost) {
                const Box& tbx = pti.tilebox();
                wt = (amrex::second() - wt) / tbx.d_numPts();
                Array4<Real> const& costarr = cost->array(pti);
                amrex::ParallelFor(tbx,
                                   [=] AMREX_GPU_DEVICE (int i, int j, int k) noexcept
                                   {
                                       costarr(i,j,k) += wt;
                                   });
            }
        }
    }
}

void
PhysicalParticleContainer::Evolve (int lev,
                                   const MultiFab& Ex, const MultiFab& Ey, const MultiFab& Ez,
                                   const MultiFab& Bx, const MultiFab& By, const MultiFab& Bz,
                                   MultiFab& jx, MultiFab& jy, MultiFab& jz,
                                   MultiFab* cjx, MultiFab* cjy, MultiFab* cjz,
                                   MultiFab* rho, MultiFab* crho,
                                   const MultiFab* cEx, const MultiFab* cEy, const MultiFab* cEz,
                                   const MultiFab* cBx, const MultiFab* cBy, const MultiFab* cBz,
                                   Real t, Real dt)
{
    BL_PROFILE("PPC::Evolve()");
    BL_PROFILE_VAR_NS("PPC::Evolve::Copy", blp_copy);
    BL_PROFILE_VAR_NS("PPC::FieldGather", blp_fg);
    BL_PROFILE_VAR_NS("PPC::ParticlePush", blp_ppc_pp);
    BL_PROFILE_VAR_NS("PPC::Evolve::partition", blp_partition);
    
    const std::array<Real,3>& dx = WarpX::CellSize(lev);
    const std::array<Real,3>& cdx = WarpX::CellSize(std::max(lev-1,0));

    // Get instances of NCI Godfrey filters 
    const auto& nci_godfrey_filter_exeybz = WarpX::GetInstance().nci_godfrey_filter_exeybz;
    const auto& nci_godfrey_filter_bxbyez = WarpX::GetInstance().nci_godfrey_filter_bxbyez;

    BL_ASSERT(OnSameGrids(lev,jx));

    MultiFab* cost = WarpX::getCosts(lev);

    const iMultiFab* current_masks = WarpX::CurrentBufferMasks(lev);
    const iMultiFab* gather_masks = WarpX::GatherBufferMasks(lev);

    bool has_buffer = cEx || cjx;

#ifdef _OPENMP
#pragma omp parallel 
#endif
    {
#ifdef _OPENMP
        int thread_num = omp_get_thread_num();
#else
        int thread_num = 0;
#endif

        FArrayBox filtered_Ex, filtered_Ey, filtered_Ez;
        FArrayBox filtered_Bx, filtered_By, filtered_Bz;
        std::vector<bool> inexflag;
        Vector<long> pid;
        RealVector tmp;
        ParticleVector particle_tmp;

        for (WarpXParIter pti(*this, lev); pti.isValid(); ++pti)
        {
            Real wt = amrex::second();

            const Box& box = pti.validbox();

            auto& attribs = pti.GetAttribs();

            auto&  wp = attribs[PIdx::w];
            auto& uxp = attribs[PIdx::ux];
            auto& uyp = attribs[PIdx::uy];
            auto& uzp = attribs[PIdx::uz];
            auto& Exp = attribs[PIdx::Ex];
            auto& Eyp = attribs[PIdx::Ey];
            auto& Ezp = attribs[PIdx::Ez];
            auto& Bxp = attribs[PIdx::Bx];
            auto& Byp = attribs[PIdx::By];
            auto& Bzp = attribs[PIdx::Bz];

            const long np = pti.numParticles();

            // Data on the grid
            FArrayBox const* exfab = &(Ex[pti]);
            FArrayBox const* eyfab = &(Ey[pti]);
            FArrayBox const* ezfab = &(Ez[pti]);
            FArrayBox const* bxfab = &(Bx[pti]);
            FArrayBox const* byfab = &(By[pti]);
            FArrayBox const* bzfab = &(Bz[pti]);

            Elixir exeli, eyeli, ezeli, bxeli, byeli, bzeli;
            if (WarpX::use_fdtd_nci_corr)
            {
#if (AMREX_SPACEDIM == 2)
                const Box& tbox = amrex::grow(pti.tilebox(),{static_cast<int>(WarpX::nox),
                            static_cast<int>(WarpX::noz)});
#else
                const Box& tbox = amrex::grow(pti.tilebox(),{static_cast<int>(WarpX::nox),
                            static_cast<int>(WarpX::noy),
                            static_cast<int>(WarpX::noz)});
#endif

                // Filter Ex (Both 2D and 3D)
                filtered_Ex.resize(amrex::convert(tbox,WarpX::Ex_nodal_flag));
                // Safeguard for GPU
                exeli = filtered_Ex.elixir();
                // Apply filter on Ex, result stored in filtered_Ex
                nci_godfrey_filter_exeybz[lev]->ApplyStencil(filtered_Ex, Ex[pti], filtered_Ex.box());
                // Update exfab reference
                exfab = &filtered_Ex;

                // Filter Ez
                filtered_Ez.resize(amrex::convert(tbox,WarpX::Ez_nodal_flag));
                ezeli = filtered_Ez.elixir();
                nci_godfrey_filter_bxbyez[lev]->ApplyStencil(filtered_Ez, Ez[pti], filtered_Ez.box());
                ezfab = &filtered_Ez;

                // Filter By
                filtered_By.resize(amrex::convert(tbox,WarpX::By_nodal_flag));
                byeli = filtered_By.elixir();
                nci_godfrey_filter_bxbyez[lev]->ApplyStencil(filtered_By, By[pti], filtered_By.box());
                byfab = &filtered_By;
#if (AMREX_SPACEDIM == 3)
                // Filter Ey
                filtered_Ey.resize(amrex::convert(tbox,WarpX::Ey_nodal_flag));
                eyeli = filtered_Ey.elixir();
                nci_godfrey_filter_exeybz[lev]->ApplyStencil(filtered_Ey, Ey[pti], filtered_Ey.box());
                eyfab = &filtered_Ey;

                // Filter Bx
                filtered_Bx.resize(amrex::convert(tbox,WarpX::Bx_nodal_flag));
                bxeli = filtered_Bx.elixir();
                nci_godfrey_filter_bxbyez[lev]->ApplyStencil(filtered_Bx, Bx[pti], filtered_Bx.box());
                bxfab = &filtered_Bx;

                // Filter Bz
                filtered_Bz.resize(amrex::convert(tbox,WarpX::Bz_nodal_flag));
                bzeli = filtered_Bz.elixir();
                nci_godfrey_filter_exeybz[lev]->ApplyStencil(filtered_Bz, Bz[pti], filtered_Bz.box());
                bzfab = &filtered_Bz;
#endif
            }

            Exp.assign(np,0.0);
            Eyp.assign(np,0.0);
            Ezp.assign(np,0.0);
            Bxp.assign(np,WarpX::B_external[0]);
            Byp.assign(np,WarpX::B_external[1]);
            Bzp.assign(np,WarpX::B_external[2]);

            m_giv[thread_num].resize(np);

            long nfine_current = np;
            long nfine_gather = np;
            if (has_buffer && !do_not_push)
            {
                BL_PROFILE_VAR_START(blp_partition);
                inexflag.resize(np);
                auto& aos = pti.GetArrayOfStructs();
                // We need to partition the large buffer first
                iMultiFab const* bmasks = (WarpX::n_field_gather_buffer >= WarpX::n_current_deposition_buffer) ?
                    gather_masks : current_masks;
                int i = 0;
                const auto& msk = (*bmasks)[pti];
                for (const auto& p : aos) {
                    const IntVect& iv = Index(p, lev);
                    inexflag[i++] = msk(iv);
                }

                pid.resize(np);
                std::iota(pid.begin(), pid.end(), 0L);

                auto sep = std::stable_partition(pid.begin(), pid.end(),
                                                 [&inexflag](long id) { return inexflag[id]; });

                if (WarpX::n_current_deposition_buffer == WarpX::n_field_gather_buffer) {
                    nfine_current = nfine_gather = std::distance(pid.begin(), sep);
                } else if (sep != pid.end()) {
                    int n_buf;
                    if (bmasks == gather_masks) {
                        nfine_gather = std::distance(pid.begin(), sep);
                        bmasks = current_masks;
                        n_buf = WarpX::n_current_deposition_buffer;
                    } else {
                        nfine_current = std::distance(pid.begin(), sep);
                        bmasks = gather_masks;
                        n_buf = WarpX::n_field_gather_buffer;
                    }
                    if (n_buf > 0)
                    {
                        const auto& msk2 = (*bmasks)[pti];
                        for (auto it = sep; it != pid.end(); ++it) {
                            const long id = *it;
                            const IntVect& iv = Index(aos[id], lev);
                            inexflag[id] = msk2(iv);
                        }

                        auto sep2 = std::stable_partition(sep, pid.end(),
                                                          [&inexflag](long id) {return inexflag[id];});
                        if (bmasks == gather_masks) {
                            nfine_gather = std::distance(pid.begin(), sep2);
                        } else {
                            nfine_current = std::distance(pid.begin(), sep2);
                        }
                    }
                }

                if (deposit_on_main_grid && lev > 0) {
                    nfine_current = 0;
                }

                if (nfine_current != np || nfine_gather != np)
                {
                    particle_tmp.resize(np);
                    for (long ip = 0; ip < np; ++ip) {
                        particle_tmp[ip] = aos[pid[ip]];
                    }
                    std::swap(aos(), particle_tmp);

                    tmp.resize(np);
                    for (long ip = 0; ip < np; ++ip) {
                        tmp[ip] = wp[pid[ip]];
                    }
                    std::swap(wp, tmp);

                    for (long ip = 0; ip < np; ++ip) {
                        tmp[ip] = uxp[pid[ip]];
                    }
                    std::swap(uxp, tmp);

                    for (long ip = 0; ip < np; ++ip) {
                        tmp[ip] = uyp[pid[ip]];
                    }
                    std::swap(uyp, tmp);

                    for (long ip = 0; ip < np; ++ip) {
                        tmp[ip] = uzp[pid[ip]];
                    }
                    std::swap(uzp, tmp);
                }
                BL_PROFILE_VAR_STOP(blp_partition);
            }

            const long np_current = (cjx) ? nfine_current : np;
            
            //
            // copy data from particle container to temp arrays
            //
            BL_PROFILE_VAR_START(blp_copy);
            pti.GetPosition(m_xp[thread_num], m_yp[thread_num], m_zp[thread_num]);
            BL_PROFILE_VAR_STOP(blp_copy);

            if (rho) {
                // Deposit charge before particle push, in component 0 of MultiFab rho.
                int* AMREX_RESTRICT ion_lev;
                if (do_field_ionization){
                    ion_lev = pti.GetiAttribs(particle_icomps["ionization_level"]).dataPtr();
                } else {
                    ion_lev = nullptr;
                }
                DepositCharge(pti, wp, ion_lev, rho, 0, 0, 
                              np_current, thread_num, lev, lev);
                if (has_buffer){
                    DepositCharge(pti, wp, ion_lev, crho, 0, np_current,
                                  np-np_current, thread_num, lev, lev-1);
                }
            }
            
            if (! do_not_push)
            {
                const long np_gather = (cEx) ? nfine_gather : np;

                int e_is_nodal = Ex.is_nodal() and Ey.is_nodal() and Ez.is_nodal();

                //
                // Field Gather of Aux Data (i.e., the full solution)
                //
                BL_PROFILE_VAR_START(blp_fg);
                FieldGather(pti, Exp, Eyp, Ezp, Bxp, Byp, Bzp,
                            exfab, eyfab, ezfab, bxfab, byfab, bzfab, 
                            Ex.nGrow(), e_is_nodal, 0, np_gather, thread_num, lev, lev);

                if (np_gather < np)
                {
                    const IntVect& ref_ratio = WarpX::RefRatio(lev-1);
                    const Box& cbox = amrex::coarsen(box,ref_ratio);

                    // Data on the grid
                    FArrayBox const* cexfab = &(*cEx)[pti];
                    FArrayBox const* ceyfab = &(*cEy)[pti];
                    FArrayBox const* cezfab = &(*cEz)[pti];
                    FArrayBox const* cbxfab = &(*cBx)[pti];
                    FArrayBox const* cbyfab = &(*cBy)[pti];
                    FArrayBox const* cbzfab = &(*cBz)[pti];
                    
                    if (WarpX::use_fdtd_nci_corr)
                    {
#if (AMREX_SPACEDIM == 2)
                        const Box& tbox = amrex::grow(cbox,{static_cast<int>(WarpX::nox),
                                    static_cast<int>(WarpX::noz)});
#else
                        const Box& tbox = amrex::grow(cbox,{static_cast<int>(WarpX::nox),
                                    static_cast<int>(WarpX::noy),
                                    static_cast<int>(WarpX::noz)});
#endif

                        // Filter Ex (both 2D and 3D)
                        filtered_Ex.resize(amrex::convert(tbox,WarpX::Ex_nodal_flag));
                        // Safeguard for GPU
                        exeli = filtered_Ex.elixir();
                        // Apply filter on Ex, result stored in filtered_Ex
                        nci_godfrey_filter_exeybz[lev-1]->ApplyStencil(filtered_Ex, (*cEx)[pti], filtered_Ex.box());
                        // Update exfab reference
                        cexfab = &filtered_Ex;

                        // Filter Ez
                        filtered_Ez.resize(amrex::convert(tbox,WarpX::Ez_nodal_flag));
                        ezeli = filtered_Ez.elixir();
                        nci_godfrey_filter_bxbyez[lev-1]->ApplyStencil(filtered_Ez, (*cEz)[pti], filtered_Ez.box());
                        cezfab = &filtered_Ez;

                        // Filter By
                        filtered_By.resize(amrex::convert(tbox,WarpX::By_nodal_flag));
                        byeli = filtered_By.elixir();
                        nci_godfrey_filter_bxbyez[lev-1]->ApplyStencil(filtered_By, (*cBy)[pti], filtered_By.box());
                        cbyfab = &filtered_By;
#if (AMREX_SPACEDIM == 3)
                        // Filter Ey
                        filtered_Ey.resize(amrex::convert(tbox,WarpX::Ey_nodal_flag));
                        eyeli = filtered_Ey.elixir();
                        nci_godfrey_filter_exeybz[lev-1]->ApplyStencil(filtered_Ey, (*cEy)[pti], filtered_Ey.box());
                        ceyfab = &filtered_Ey;
                        
                        // Filter Bx
                        filtered_Bx.resize(amrex::convert(tbox,WarpX::Bx_nodal_flag));
                        bxeli = filtered_Bx.elixir();
                        nci_godfrey_filter_bxbyez[lev-1]->ApplyStencil(filtered_Bx, (*cBx)[pti], filtered_Bx.box());
                        cbxfab = &filtered_Bx;
                        
                        // Filter Bz
                        filtered_Bz.resize(amrex::convert(tbox,WarpX::Bz_nodal_flag));
                        bzeli = filtered_Bz.elixir();
                        nci_godfrey_filter_exeybz[lev-1]->ApplyStencil(filtered_Bz, (*cBz)[pti], filtered_Bz.box());
                        cbzfab = &filtered_Bz;
#endif
                    }
                    
                    // Field gather for particles in gather buffers
                    e_is_nodal = cEx->is_nodal() and cEy->is_nodal() and cEz->is_nodal();
                    FieldGather(pti, Exp, Eyp, Ezp, Bxp, Byp, Bzp, 
                                cexfab, ceyfab, cezfab,
                                cbxfab, cbyfab, cbzfab,
                                cEx->nGrow(), e_is_nodal, 
                                nfine_gather, np-nfine_gather, 
                                thread_num, lev, lev-1);
                }

                BL_PROFILE_VAR_STOP(blp_fg);

                //
                // Particle Push
                //
                BL_PROFILE_VAR_START(blp_ppc_pp);
                PushPX(pti, m_xp[thread_num], m_yp[thread_num], m_zp[thread_num], 
                       m_giv[thread_num], dt);
                BL_PROFILE_VAR_STOP(blp_ppc_pp);

                //
                // Current Deposition
                //
<<<<<<< HEAD
                // Deposit inside domains
                DepositCurrent(pti, wp, uxp, uyp, uzp, &jx, &jy, &jz,
                               0, np_current, thread_num,
                               lev, lev, dt);
                if (has_buffer){
                    // Deposit in buffers
                    DepositCurrent(pti, wp, uxp, uyp, uzp, cjx, cjy, cjz,
                                   np_current, np-np_current, thread_num,
                                   lev, lev-1, dt);
=======
                if (WarpX::use_picsar_deposition) {
                    // Deposit inside domains
                    DepositCurrentFortran(pti, wp, uxp, uyp, uzp, &jx, &jy, &jz,
                                          0, np_current, thread_num,
                                          lev, lev, dt);
                    if (has_buffer){
                        // Deposit in buffers
                        DepositCurrentFortran(pti, wp, uxp, uyp, uzp, cjx, cjy, cjz,
                                              np_current, np-np_current, thread_num,
                                              lev, lev-1, dt);
                    }
                } else {
                    int* AMREX_RESTRICT ion_lev;
                    if (do_field_ionization){
                        ion_lev = pti.GetiAttribs(particle_icomps["ionization_level"]).dataPtr();
                    } else {
                        ion_lev = nullptr;
                    }
                    
                    // Deposit inside domains
                    DepositCurrent(pti, wp, uxp, uyp, uzp, ion_lev, &jx, &jy, &jz,
                                   0, np_current, thread_num,
                                   lev, lev, dt);
                    if (has_buffer){
                        // Deposit in buffers
                        DepositCurrent(pti, wp, uxp, uyp, uzp, ion_lev, cjx, cjy, cjz,
                                       np_current, np-np_current, thread_num,
                                       lev, lev-1, dt);
                    }
>>>>>>> 4dd5eff3
                }

                //
                // copy particle data back
                //
                BL_PROFILE_VAR_START(blp_copy);
                pti.SetPosition(m_xp[thread_num], m_yp[thread_num], m_zp[thread_num]);
                BL_PROFILE_VAR_STOP(blp_copy);
            }
            
            if (rho) {
                // Deposit charge after particle push, in component 1 of MultiFab rho.
                int* AMREX_RESTRICT ion_lev;
                if (do_field_ionization){
                    ion_lev = pti.GetiAttribs(particle_icomps["ionization_level"]).dataPtr();
                } else {
                    ion_lev = nullptr;
                }
                DepositCharge(pti, wp, ion_lev, rho, 1, 0,
                              np_current, thread_num, lev, lev);
                if (has_buffer){
                    DepositCharge(pti, wp, ion_lev, crho, 1, np_current,
                                  np-np_current, thread_num, lev, lev-1);
                }
            }

            if (cost) {
                const Box& tbx = pti.tilebox();
                wt = (amrex::second() - wt) / tbx.d_numPts();
                Array4<Real> const& costarr = cost->array(pti);
                amrex::ParallelFor(tbx,
                                   [=] AMREX_GPU_DEVICE (int i, int j, int k) noexcept
                                   {
                                       costarr(i,j,k) += wt;
                                   });
            }
        }
    }
    // Split particles
    if (do_splitting){ SplitParticles(lev); }
}

// Loop over all particles in the particle container and
// split particles tagged with p.id()=DoSplitParticleID
void
PhysicalParticleContainer::SplitParticles(int lev)
{
    auto& mypc = WarpX::GetInstance().GetPartContainer();
    auto& pctmp_split = mypc.GetPCtmp();
    Cuda::ManagedDeviceVector<Real> xp, yp, zp;
    RealVector psplit_x, psplit_y, psplit_z, psplit_w;
    RealVector psplit_ux, psplit_uy, psplit_uz;
    long np_split_to_add = 0;
    long np_split;
    if(split_type==0)
    {
        np_split = pow(2, AMREX_SPACEDIM);
    } else {
        np_split = 2*AMREX_SPACEDIM;
    }

    // Loop over particle interator
    for (WarpXParIter pti(*this, lev); pti.isValid(); ++pti)
    {
        pti.GetPosition(xp, yp, zp);
        const std::array<Real,3>& dx = WarpX::CellSize(lev);
        // particle Array Of Structs data
        auto& particles = pti.GetArrayOfStructs();
        // particle Struct Of Arrays data
        auto& attribs = pti.GetAttribs();
        auto& wp  = attribs[PIdx::w ];
        auto& uxp = attribs[PIdx::ux];
        auto& uyp = attribs[PIdx::uy];
        auto& uzp = attribs[PIdx::uz];
        const long np = pti.numParticles();
        for(int i=0; i<np; i++){
            auto& p = particles[i];
            if (p.id() == DoSplitParticleID){
                // If particle is tagged, split it and put the 
                // split particles in local arrays psplit_x etc.
                np_split_to_add += np_split;
#if (AMREX_SPACEDIM==2)
                if (split_type==0){
                    // Split particle in two along each axis
                    // 4 particles in 2d
                    for (int ishift = -1; ishift < 2; ishift +=2 ){
                        for (int kshift = -1; kshift < 2; kshift +=2 ){
                            // Add one particle with offset in x and z
                            psplit_x.push_back( xp[i] + ishift*dx[0]/2 );
                            psplit_y.push_back( yp[i] );
                            psplit_z.push_back( zp[i] + kshift*dx[2]/2 );
                            psplit_ux.push_back( uxp[i] );
                            psplit_uy.push_back( uyp[i] );
                            psplit_uz.push_back( uzp[i] );
                            psplit_w.push_back( wp[i]/np_split );
                        }
                    }
                } else {
                    // Split particle in two along each diagonal
                    // 4 particles in 2d
                    for (int ishift = -1; ishift < 2; ishift +=2 ){
                        // Add one particle with offset in x
                        psplit_x.push_back( xp[i] + ishift*dx[0]/2 );
                        psplit_y.push_back( yp[i] );
                        psplit_z.push_back( zp[i] );
                        psplit_ux.push_back( uxp[i] );
                        psplit_uy.push_back( uyp[i] );
                        psplit_uz.push_back( uzp[i] );
                        psplit_w.push_back( wp[i]/np_split );
                        // Add one particle with offset in z
                        psplit_x.push_back( xp[i] );
                        psplit_y.push_back( yp[i] );
                        psplit_z.push_back( zp[i] + ishift*dx[2]/2 );
                        psplit_ux.push_back( uxp[i] );
                        psplit_uy.push_back( uyp[i] );
                        psplit_uz.push_back( uzp[i] );
                        psplit_w.push_back( wp[i]/np_split );
                    }
                }
#elif (AMREX_SPACEDIM==3)
                if (split_type==0){
                    // Split particle in two along each axis
                    // 6 particles in 2d
                    for (int ishift = -1; ishift < 2; ishift +=2 ){
                        for (int jshift = -1; jshift < 2; jshift +=2 ){
                            for (int kshift = -1; kshift < 2; kshift +=2 ){
                                // Add one particle with offset in x, y and z
                                psplit_x.push_back( xp[i] + ishift*dx[0]/2 );
                                psplit_y.push_back( yp[i] + jshift*dx[1]/2 );
                                psplit_z.push_back( zp[i] + jshift*dx[2]/2 );
                                psplit_ux.push_back( uxp[i] );
                                psplit_uy.push_back( uyp[i] );
                                psplit_uz.push_back( uzp[i] );
                                psplit_w.push_back( wp[i]/np_split );
                            }
                        }
                    }
                } else {
                    // Split particle in two along each diagonal
                    // 8 particles in 3d
                    for (int ishift = -1; ishift < 2; ishift +=2 ){
                        // Add one particle with offset in x
                        psplit_x.push_back( xp[i] + ishift*dx[0]/2 );
                        psplit_y.push_back( yp[i] );
                        psplit_z.push_back( zp[i] );
                        psplit_ux.push_back( uxp[i] );
                        psplit_uy.push_back( uyp[i] );
                        psplit_uz.push_back( uzp[i] );
                        psplit_w.push_back( wp[i]/np_split );
                        // Add one particle with offset in y
                        psplit_x.push_back( xp[i] );
                        psplit_y.push_back( yp[i] + ishift*dx[1]/2 );
                        psplit_z.push_back( zp[i] );
                        psplit_ux.push_back( uxp[i] );
                        psplit_uy.push_back( uyp[i] );
                        psplit_uz.push_back( uzp[i] );
                        psplit_w.push_back( wp[i]/np_split );
                        // Add one particle with offset in z
                        psplit_x.push_back( xp[i] );
                        psplit_y.push_back( yp[i] );
                        psplit_z.push_back( zp[i] + ishift*dx[2]/2 );
                        psplit_ux.push_back( uxp[i] );
                        psplit_uy.push_back( uyp[i] );
                        psplit_uz.push_back( uzp[i] );
                        psplit_w.push_back( wp[i]/np_split );
                    }
                }
#endif
                // invalidate the particle
                p.m_idata.id = -p.m_idata.id;
            }
        }
    }
	// Add local arrays psplit_x etc. to the temporary
	// particle container pctmp_split. Split particles
	// are tagged with p.id()=NoSplitParticleID so that 
	// they are not re-split when entering a higher level
	// AddNParticles calls Redistribute, so that particles
	// in pctmp_split are in the proper grids and tiles
	pctmp_split.AddNParticles(lev, 
                              np_split_to_add,
                              psplit_x.dataPtr(),
                              psplit_y.dataPtr(),
                              psplit_z.dataPtr(),
                              psplit_ux.dataPtr(),
                              psplit_uy.dataPtr(),
                              psplit_uz.dataPtr(),
                              1,
                              psplit_w.dataPtr(),
                              1, NoSplitParticleID);
	// Copy particles from tmp to current particle container
    addParticles(pctmp_split,1);
	// Clear tmp container
    pctmp_split.clearParticles();
}

void
PhysicalParticleContainer::PushPX(WarpXParIter& pti,
                                  Cuda::ManagedDeviceVector<Real>& xp,
                                  Cuda::ManagedDeviceVector<Real>& yp,
                                  Cuda::ManagedDeviceVector<Real>& zp,
                                  Cuda::ManagedDeviceVector<Real>& giv,
                                  Real dt)
{

    // This wraps the momentum and position advance so that inheritors can modify the call.
    auto& attribs = pti.GetAttribs();
    // Extract pointers to the different particle quantities
    Real* const AMREX_RESTRICT x = xp.dataPtr();
    Real* const AMREX_RESTRICT y = yp.dataPtr();
    Real* const AMREX_RESTRICT z = zp.dataPtr();
    Real* const AMREX_RESTRICT gi = giv.dataPtr();
    Real* const AMREX_RESTRICT ux = attribs[PIdx::ux].dataPtr();
    Real* const AMREX_RESTRICT uy = attribs[PIdx::uy].dataPtr();
    Real* const AMREX_RESTRICT uz = attribs[PIdx::uz].dataPtr();
    const Real* const AMREX_RESTRICT Ex = attribs[PIdx::Ex].dataPtr();
    const Real* const AMREX_RESTRICT Ey = attribs[PIdx::Ey].dataPtr();
    const Real* const AMREX_RESTRICT Ez = attribs[PIdx::Ez].dataPtr();
    const Real* const AMREX_RESTRICT Bx = attribs[PIdx::Bx].dataPtr();
    const Real* const AMREX_RESTRICT By = attribs[PIdx::By].dataPtr();
    const Real* const AMREX_RESTRICT Bz = attribs[PIdx::Bz].dataPtr();

    if (WarpX::do_boosted_frame_diagnostic && do_boosted_frame_diags)
    {
        copy_attribs(pti, x, y, z);
    }

    int* AMREX_RESTRICT ion_lev = nullptr;
    if (do_field_ionization){
        ion_lev = pti.GetiAttribs(particle_icomps["ionization_level"]).dataPtr();
    }
    
    // Loop over the particles and update their momentum
    const Real q = this->charge;
    const Real m = this-> mass;
    if (WarpX::particle_pusher_algo == ParticlePusherAlgo::Boris){
        amrex::ParallelFor( 
            pti.numParticles(),
            [=] AMREX_GPU_DEVICE (long i) {
                Real qp = q;
                if (ion_lev){ qp *= ion_lev[i]; }
                UpdateMomentumBoris( ux[i], uy[i], uz[i], gi[i],
                                     Ex[i], Ey[i], Ez[i], Bx[i],
                                     By[i], Bz[i], qp, m, dt);
                UpdatePosition( x[i], y[i], z[i],
                      ux[i], uy[i], uz[i], dt );
            }
        );
    } else if (WarpX::particle_pusher_algo == ParticlePusherAlgo::Vay) {
        amrex::ParallelFor(
            pti.numParticles(),
            [=] AMREX_GPU_DEVICE (long i) {
                Real qp = q;
                if (ion_lev){ qp *= ion_lev[i]; }
                UpdateMomentumVay( ux[i], uy[i], uz[i], gi[i],
                                   Ex[i], Ey[i], Ez[i], Bx[i],
                                   By[i], Bz[i], qp, m, dt);
                UpdatePosition( x[i], y[i], z[i],
                                ux[i], uy[i], uz[i], dt );
            }
        );
    } else {
      amrex::Abort("Unknown particle pusher");
    };
}

void
PhysicalParticleContainer::PushP (int lev, Real dt,
                                  const MultiFab& Ex, const MultiFab& Ey, const MultiFab& Ez,
                                  const MultiFab& Bx, const MultiFab& By, const MultiFab& Bz)
{
    BL_PROFILE("PhysicalParticleContainer::PushP");

    if (do_not_push) return;

    const std::array<Real,3>& dx = WarpX::CellSize(lev);

#ifdef _OPENMP
#pragma omp parallel
#endif
    {
#ifdef _OPENMP
        int thread_num = omp_get_thread_num();
#else
        int thread_num = 0;
#endif      
        for (WarpXParIter pti(*this, lev); pti.isValid(); ++pti)
        {
            const Box& box = pti.validbox();

            auto& attribs = pti.GetAttribs();

            auto& Exp = attribs[PIdx::Ex];
            auto& Eyp = attribs[PIdx::Ey];
            auto& Ezp = attribs[PIdx::Ez];
            auto& Bxp = attribs[PIdx::Bx];
            auto& Byp = attribs[PIdx::By];
            auto& Bzp = attribs[PIdx::Bz];

            const long np = pti.numParticles();

            // Data on the grid
            const FArrayBox& exfab = Ex[pti];
            const FArrayBox& eyfab = Ey[pti];
            const FArrayBox& ezfab = Ez[pti];
            const FArrayBox& bxfab = Bx[pti];
            const FArrayBox& byfab = By[pti];
            const FArrayBox& bzfab = Bz[pti];

            Exp.assign(np,0.0);
            Eyp.assign(np,0.0);
            Ezp.assign(np,0.0);
            Bxp.assign(np,WarpX::B_external[0]);
            Byp.assign(np,WarpX::B_external[1]);
            Bzp.assign(np,WarpX::B_external[2]);

            m_giv[thread_num].resize(np);

            //
            // copy data from particle container to temp arrays
            //
            pti.GetPosition(m_xp[thread_num], m_yp[thread_num], m_zp[thread_num]);

            int e_is_nodal = Ex.is_nodal() and Ey.is_nodal() and Ez.is_nodal();
            FieldGather(pti, Exp, Eyp, Ezp, Bxp, Byp, Bzp,
                        &exfab, &eyfab, &ezfab, &bxfab, &byfab, &bzfab, 
                        Ex.nGrow(), e_is_nodal, 0, np, thread_num, lev, lev);

            // This wraps the momentum advance so that inheritors can modify the call.
            // Extract pointers to the different particle quantities
            Real* const AMREX_RESTRICT gi = m_giv[thread_num].dataPtr();
            Real* const AMREX_RESTRICT ux = attribs[PIdx::ux].dataPtr();
            Real* const AMREX_RESTRICT uy = attribs[PIdx::uy].dataPtr();
            Real* const AMREX_RESTRICT uz = attribs[PIdx::uz].dataPtr();
            const Real* const AMREX_RESTRICT Expp = Exp.dataPtr();
            const Real* const AMREX_RESTRICT Eypp = Eyp.dataPtr();
            const Real* const AMREX_RESTRICT Ezpp = Ezp.dataPtr();
            const Real* const AMREX_RESTRICT Bxpp = Bxp.dataPtr();
            const Real* const AMREX_RESTRICT Bypp = Byp.dataPtr();
            const Real* const AMREX_RESTRICT Bzpp = Bzp.dataPtr();

            // Loop over the particles and update their momentum
            const Real q = this->charge;
            const Real m = this-> mass;
            if (WarpX::particle_pusher_algo == ParticlePusherAlgo::Boris){
                amrex::ParallelFor( pti.numParticles(),
                    [=] AMREX_GPU_DEVICE (long i) {
                        UpdateMomentumBoris( ux[i], uy[i], uz[i], gi[i],
                              Expp[i], Eypp[i], Ezpp[i], Bxpp[i], Bypp[i], Bzpp[i], q, m, dt);
                    }
                );
            } else if (WarpX::particle_pusher_algo == ParticlePusherAlgo::Vay) {
                amrex::ParallelFor( pti.numParticles(),
                    [=] AMREX_GPU_DEVICE (long i) {
                        UpdateMomentumVay( ux[i], uy[i], uz[i], gi[i],
                              Expp[i], Eypp[i], Ezpp[i], Bxpp[i], Bypp[i], Bzpp[i], q, m, dt);
                    }
                );
            } else {
              amrex::Abort("Unknown particle pusher");
            };
        }
    }
}

void PhysicalParticleContainer::copy_attribs(WarpXParIter& pti,const Real* xp,
                                             const Real* yp, const Real* zp)
{

    auto& attribs = pti.GetAttribs();
    
    Real* AMREX_RESTRICT uxp = attribs[PIdx::ux].dataPtr();
    Real* AMREX_RESTRICT uyp = attribs[PIdx::uy].dataPtr();
    Real* AMREX_RESTRICT uzp = attribs[PIdx::uz].dataPtr();
    
    Real* AMREX_RESTRICT xpold = pti.GetAttribs(particle_comps["xold"]).dataPtr();
    Real* AMREX_RESTRICT ypold = pti.GetAttribs(particle_comps["yold"]).dataPtr();
    Real* AMREX_RESTRICT zpold = pti.GetAttribs(particle_comps["zold"]).dataPtr();
    Real* AMREX_RESTRICT uxpold = pti.GetAttribs(particle_comps["uxold"]).dataPtr();
    Real* AMREX_RESTRICT uypold = pti.GetAttribs(particle_comps["uyold"]).dataPtr();
    Real* AMREX_RESTRICT uzpold = pti.GetAttribs(particle_comps["uzold"]).dataPtr();
    
    const long np = pti.numParticles();
    
    ParallelFor( np,
                 [=] AMREX_GPU_DEVICE (long i) {
                     xpold[i]=xp[i];
                     ypold[i]=yp[i];
                     zpold[i]=zp[i];
            
                     uxpold[i]=uxp[i];
                     uypold[i]=uyp[i];
                     uzpold[i]=uzp[i];
                 }
        );
}

void PhysicalParticleContainer::GetParticleSlice(const int direction, const Real z_old,
                                                 const Real z_new, const Real t_boost,
                                                 const Real t_lab, const Real dt,
                                                 DiagnosticParticles& diagnostic_particles)
{
    BL_PROFILE("PhysicalParticleContainer::GetParticleSlice");

    // Assume that the boost in the positive z direction.
#if (AMREX_SPACEDIM == 2)
    AMREX_ALWAYS_ASSERT(direction == 1);
#else
    AMREX_ALWAYS_ASSERT(direction == 2);
#endif

    // Note the the slice should always move in the negative boost direction.
    AMREX_ALWAYS_ASSERT(z_new < z_old);

    AMREX_ALWAYS_ASSERT(do_boosted_frame_diags == 1);

    const int nlevs = std::max(0, finestLevel()+1);

    // we figure out a box for coarse-grained rejection. If the RealBox corresponding to a
    // given tile doesn't intersect with this, there is no need to check any particles.
    const Real* base_dx = Geom(0).CellSize();
    const Real z_min = z_new - base_dx[direction];
    const Real z_max = z_old + base_dx[direction];

    RealBox slice_box = Geom(0).ProbDomain();
    slice_box.setLo(direction, z_min);
    slice_box.setHi(direction, z_max);

    diagnostic_particles.resize(finestLevel()+1);
    
    for (int lev = 0; lev < nlevs; ++lev) {

        const Real* dx  = Geom(lev).CellSize();
        const Real* plo = Geom(lev).ProbLo();

        // first we touch each map entry in serial
        for (WarpXParIter pti(*this, lev); pti.isValid(); ++pti)
        {
            auto index = std::make_pair(pti.index(), pti.LocalTileIndex());
            diagnostic_particles[lev][index];
        }

#ifdef _OPENMP
#pragma omp parallel
#endif
        {
            RealVector xp_new, yp_new, zp_new;

            for (WarpXParIter pti(*this, lev); pti.isValid(); ++pti)
            {
                const Box& box = pti.validbox();

                auto index = std::make_pair(pti.index(), pti.LocalTileIndex());

                const RealBox tile_real_box(box, dx, plo);

                if ( !slice_box.intersects(tile_real_box) ) continue;

                pti.GetPosition(xp_new, yp_new, zp_new);

                auto& attribs = pti.GetAttribs();

                auto& wp = attribs[PIdx::w ];

                auto& uxp_new = attribs[PIdx::ux   ];
                auto& uyp_new = attribs[PIdx::uy   ];
                auto& uzp_new = attribs[PIdx::uz   ];

                auto&  xp_old = pti.GetAttribs(particle_comps["xold"]);
                auto&  yp_old = pti.GetAttribs(particle_comps["yold"]);
                auto&  zp_old = pti.GetAttribs(particle_comps["zold"]);
                auto& uxp_old = pti.GetAttribs(particle_comps["uxold"]);
                auto& uyp_old = pti.GetAttribs(particle_comps["uyold"]);
                auto& uzp_old = pti.GetAttribs(particle_comps["uzold"]);

                const long np = pti.numParticles();

                Real uzfrm = -WarpX::gamma_boost*WarpX::beta_boost*PhysConst::c;
                Real inv_c2 = 1.0/PhysConst::c/PhysConst::c;

                for (long i = 0; i < np; ++i) {

                    // if the particle did not cross the plane of z_boost in the last
                    // timestep, skip it.
                    if ( not (((zp_new[i] >= z_new) && (zp_old[i] <= z_old)) ||
                              ((zp_new[i] <= z_new) && (zp_old[i] >= z_old))) ) continue;

                    // Lorentz transform particles to lab frame
                    Real gamma_new_p = std::sqrt(1.0 + inv_c2*(uxp_new[i]*uxp_new[i] + uyp_new[i]*uyp_new[i] + uzp_new[i]*uzp_new[i]));
                    Real t_new_p = WarpX::gamma_boost*t_boost - uzfrm*zp_new[i]*inv_c2;
                    Real z_new_p = WarpX::gamma_boost*(zp_new[i] + WarpX::beta_boost*PhysConst::c*t_boost);
                    Real uz_new_p = WarpX::gamma_boost*uzp_new[i] - gamma_new_p*uzfrm;

                    Real gamma_old_p = std::sqrt(1.0 + inv_c2*(uxp_old[i]*uxp_old[i] + uyp_old[i]*uyp_old[i] + uzp_old[i]*uzp_old[i]));
                    Real t_old_p = WarpX::gamma_boost*(t_boost - dt) - uzfrm*zp_old[i]*inv_c2;
                    Real z_old_p = WarpX::gamma_boost*(zp_old[i] + WarpX::beta_boost*PhysConst::c*(t_boost-dt));
                    Real uz_old_p = WarpX::gamma_boost*uzp_old[i] - gamma_old_p*uzfrm;

                    // interpolate in time to t_lab
                    Real weight_old = (t_new_p - t_lab) / (t_new_p - t_old_p);
                    Real weight_new = (t_lab - t_old_p) / (t_new_p - t_old_p);

                    Real xp = xp_old[i]*weight_old + xp_new[i]*weight_new;
                    Real yp = yp_old[i]*weight_old + yp_new[i]*weight_new;
                    Real zp = z_old_p  *weight_old + z_new_p  *weight_new;

                    Real uxp = uxp_old[i]*weight_old + uxp_new[i]*weight_new;
                    Real uyp = uyp_old[i]*weight_old + uyp_new[i]*weight_new;
                    Real uzp = uz_old_p  *weight_old + uz_new_p  *weight_new;

                    diagnostic_particles[lev][index].GetRealData(DiagIdx::w).push_back(wp[i]);
                    
                    diagnostic_particles[lev][index].GetRealData(DiagIdx::x).push_back(xp);
                    diagnostic_particles[lev][index].GetRealData(DiagIdx::y).push_back(yp);
                    diagnostic_particles[lev][index].GetRealData(DiagIdx::z).push_back(zp);

                    diagnostic_particles[lev][index].GetRealData(DiagIdx::ux).push_back(uxp);
                    diagnostic_particles[lev][index].GetRealData(DiagIdx::uy).push_back(uyp);
                    diagnostic_particles[lev][index].GetRealData(DiagIdx::uz).push_back(uzp);
                }
            }
        }
    }
}

/* \brief Inject particles during the simulation
 * \param injection_box: domain where particles should be injected.
 */
void
PhysicalParticleContainer::ContinuousInjection(const RealBox& injection_box)
{
    // Inject plasma on level 0. Paticles will be redistributed.
    const int lev=0;
    AddPlasma(lev, injection_box);
}

/* \brief Gather fields from FArrayBox exfab, eyfab, ezfab, bxfab, byfab, 
 * bzfab into arrays of fields on particles Exp, Eyp, Ezp, Bxp, Byp, Bzp.
 * \param Exp-Bzp: fields on particles.
 * \param exfab-bzfab: FAB of electric and magnetic fields for particles in pti
 * \param ngE: number of guard cells for E
 * \param e_is_nodal: 0 if E is staggered, 1 if E is nodal
 * \param offset: index of first particle for which fields are gathered
 * \param np_to_gather: number of particles onto which fields are gathered
 * \param thread_num: if using OpenMP, thread number
 * \param lev: level on which particles are located
 * \param gather_lev: level from which particles gather fields (lev-1) for 
          particles in buffers.
 */
void
PhysicalParticleContainer::FieldGather (WarpXParIter& pti,
                                        RealVector& Exp,
                                        RealVector& Eyp,
                                        RealVector& Ezp,
                                        RealVector& Bxp,
                                        RealVector& Byp,
                                        RealVector& Bzp,
                                        FArrayBox const * exfab,
                                        FArrayBox const * eyfab,
                                        FArrayBox const * ezfab,
                                        FArrayBox const * bxfab,
                                        FArrayBox const * byfab,
                                        FArrayBox const * bzfab,
                                        const int ngE, const int e_is_nodal,
                                        const long offset,
                                        const long np_to_gather,
                                        int thread_num,
                                        int lev,
                                        int gather_lev)
{
    AMREX_ALWAYS_ASSERT_WITH_MESSAGE((gather_lev==(lev-1)) ||
                                     (gather_lev==(lev  )),
                                     "Gather buffers only work for lev-1");
    
    // If no particles, do not do anything
    if (np_to_gather == 0) return;
    // Get cell size on gather_lev
    const std::array<Real,3>& dx = WarpX::CellSize(std::max(gather_lev,0));
    // Set staggering shift depending on e_is_nodal
    const Real stagger_shift = e_is_nodal ? 0.0 : 0.5;
    
    // Get box from which field is gathered.
    // If not gathering from the finest level, the box is coarsened.
    Box box;
    if (lev == gather_lev) {
        box = pti.tilebox();
    } else {
        const IntVect& ref_ratio = WarpX::RefRatio(gather_lev);
        box = amrex::coarsen(pti.tilebox(),ref_ratio);
    }
    
    // Add guard cells to the box.
    box.grow(ngE);
    
    const Array4<const Real>& ex_arr = exfab->array();
    const Array4<const Real>& ey_arr = eyfab->array();
    const Array4<const Real>& ez_arr = ezfab->array();
    const Array4<const Real>& bx_arr = bxfab->array();
    const Array4<const Real>& by_arr = byfab->array();
    const Array4<const Real>& bz_arr = bzfab->array();
    
    const Real * const AMREX_RESTRICT xp = m_xp[thread_num].dataPtr() + offset;
    const Real * const AMREX_RESTRICT zp = m_zp[thread_num].dataPtr() + offset;
    const Real * const AMREX_RESTRICT yp = m_yp[thread_num].dataPtr() + offset;
    
    // Lower corner of tile box physical domain
    const std::array<Real, 3>& xyzmin = WarpX::LowerCorner(box, gather_lev);
    
    const Dim3 lo = lbound(box);
    
    // Depending on l_lower_in_v and WarpX::nox, call
    // different versions of template function doGatherShapeN
    if (WarpX::l_lower_order_in_v){
        if        (WarpX::nox == 1){
            doGatherShapeN<1,1>(xp, yp, zp,
                                Exp.dataPtr() + offset, Eyp.dataPtr() + offset,
                                Ezp.dataPtr() + offset, Bxp.dataPtr() + offset,
                                Byp.dataPtr() + offset, Bzp.dataPtr() + offset,
                                ex_arr, ey_arr, ez_arr, bx_arr, by_arr, bz_arr,
                                np_to_gather, dx,
                                xyzmin, lo, stagger_shift);
        } else if (WarpX::nox == 2){
            doGatherShapeN<2,1>(xp, yp, zp,
                                Exp.dataPtr() + offset, Eyp.dataPtr() + offset,
                                Ezp.dataPtr() + offset, Bxp.dataPtr() + offset,
                                Byp.dataPtr() + offset, Bzp.dataPtr() + offset,
                                ex_arr, ey_arr, ez_arr, bx_arr, by_arr, bz_arr,
                                np_to_gather, dx,
                                xyzmin, lo, stagger_shift);
        } else if (WarpX::nox == 3){
            doGatherShapeN<3,1>(xp, yp, zp,
                                Exp.dataPtr() + offset, Eyp.dataPtr() + offset,
                                Ezp.dataPtr() + offset, Bxp.dataPtr() + offset,
                                Byp.dataPtr() + offset, Bzp.dataPtr() + offset,
                                ex_arr, ey_arr, ez_arr, bx_arr, by_arr, bz_arr,
                                np_to_gather, dx,
                                xyzmin, lo, stagger_shift);
        }
    } else {
        if        (WarpX::nox == 1){
            doGatherShapeN<1,0>(xp, yp, zp,
                                Exp.dataPtr() + offset, Eyp.dataPtr() + offset,
                                Ezp.dataPtr() + offset, Bxp.dataPtr() + offset,
                                Byp.dataPtr() + offset, Bzp.dataPtr() + offset,
                                ex_arr, ey_arr, ez_arr, bx_arr, by_arr, bz_arr,
                                np_to_gather, dx,
                                xyzmin, lo, stagger_shift);
        } else if (WarpX::nox == 2){
            doGatherShapeN<2,0>(xp, yp, zp,
                                Exp.dataPtr() + offset, Eyp.dataPtr() + offset,
                                Ezp.dataPtr() + offset, Bxp.dataPtr() + offset,
                                Byp.dataPtr() + offset, Bzp.dataPtr() + offset,
                                ex_arr, ey_arr, ez_arr, bx_arr, by_arr, bz_arr,
                                np_to_gather, dx,
                                xyzmin, lo, stagger_shift);
        } else if (WarpX::nox == 3){
            doGatherShapeN<3,0>(xp, yp, zp,
                                Exp.dataPtr() + offset, Eyp.dataPtr() + offset,
                                Ezp.dataPtr() + offset, Bxp.dataPtr() + offset,
                                Byp.dataPtr() + offset, Bzp.dataPtr() + offset,
                                ex_arr, ey_arr, ez_arr, bx_arr, by_arr, bz_arr,
                                np_to_gather, dx,
                                xyzmin, lo, stagger_shift);
        }
    }
}


void PhysicalParticleContainer::InitIonizationModule ()
{
    if (!do_field_ionization) return;
    ParmParse pp(species_name);
    if (charge != PhysConst::q_e){
        amrex::Warning(
            "charge != q_e for ionizable species: overriding user value and setting charge = q_e.");
        charge = PhysConst::q_e;
    }
    pp.query("ionization_initial_level", ionization_initial_level);
    pp.get("ionization_product_species", ionization_product_name);
    pp.get("physical_element", physical_element);
    // Add runtime integer component for ionization level
    AddIntComp("ionization_level");
    // Get atomic number and ionization energies from file
    int ion_element_id = ion_map_ids[physical_element];
    ion_atomic_number = ion_atomic_numbers[ion_element_id];
    ionization_energies.resize(ion_atomic_number);
    int offset = ion_energy_offsets[ion_element_id];
    for(int i=0; i<ion_atomic_number; i++){
        ionization_energies[i] = table_ionization_energies[i+offset];
    }
    // Compute ADK prefactors (See Chen, JCP 236 (2013), equation (2))
    // For now, we assume l=0 and m=0.
    // The approximate expressions are used, 
    // without Gamma function
    Real wa = std::pow(PhysConst::alpha,3) * PhysConst::c / PhysConst::r_e;
    Real Ea = PhysConst::m_e * PhysConst::c*PhysConst::c /PhysConst::q_e * 
        std::pow(PhysConst::alpha,4)/PhysConst::r_e;
    Real UH = table_ionization_energies[0];
    Real l_eff = std::sqrt(UH/ionization_energies[0]) - 1.;

    const Real dt = WarpX::GetInstance().getdt(0);

    adk_power.resize(ion_atomic_number);
    adk_prefactor.resize(ion_atomic_number);
    adk_exp_prefactor.resize(ion_atomic_number);
    for (int i=0; i<ion_atomic_number; ++i){
        Real n_eff = (i+1) * std::sqrt(UH/ionization_energies[i]);
        Real C2 = std::pow(2,2*n_eff)/(n_eff*tgamma(n_eff+l_eff+1)*tgamma(n_eff-l_eff));
        adk_power[i] = -(2*n_eff - 1);
        Real Uion = ionization_energies[i];
        adk_prefactor[i] = dt * wa * C2 * ( Uion/(2*UH) ) 
            * std::pow(2*std::pow((Uion/UH),3./2)*Ea,2*n_eff - 1);
        adk_exp_prefactor[i] = -2./3 * std::pow( Uion/UH,3./2) * Ea;
    }
}

/* \brief create mask of ionized particles (1 if ionized, 0 otherwise)
 * 
 * \param mfi: tile or grid
 * \param lev: MR level
 * \param ionization_mask: Array with as many elements as particles in mfi.
 * This function initialized the array, and set each element to 1 or 0 
 * depending on whether the particle is ionized or not.
 */
void
PhysicalParticleContainer::buildIonizationMask (const amrex::MFIter& mfi, const int lev,
                                                amrex::Gpu::ManagedDeviceVector<int>& ionization_mask)
{
    BL_PROFILE("PPC::buildIonizationMask");
    // Get pointers to ionization data from pc_source
    const Real * const AMREX_RESTRICT p_ionization_energies = ionization_energies.dataPtr();
    const Real * const AMREX_RESTRICT p_adk_prefactor = adk_prefactor.dataPtr();
    const Real * const AMREX_RESTRICT p_adk_exp_prefactor = adk_exp_prefactor.dataPtr();
    const Real * const AMREX_RESTRICT p_adk_power = adk_power.dataPtr();

    // Current tile info
    const int grid_id = mfi.index();
    const int tile_id = mfi.LocalTileIndex();

    // Get GPU-friendly arrays of particle data
    auto& ptile = GetParticles(lev)[std::make_pair(grid_id,tile_id)];
    // Only need attribs (i.e., SoA data)
    auto& soa = ptile.GetStructOfArrays();
    const int np = ptile.GetArrayOfStructs().size();

    // If no particle, nothing to do.
    if (np == 0) return;
    // Otherwise, resize ionization_mask, and get poiters to attribs arrays.
    ionization_mask.resize(np);
    int * const AMREX_RESTRICT p_ionization_mask = ionization_mask.data();
    const Real * const AMREX_RESTRICT ux = soa.GetRealData(PIdx::ux).data();
    const Real * const AMREX_RESTRICT uy = soa.GetRealData(PIdx::uy).data();
    const Real * const AMREX_RESTRICT uz = soa.GetRealData(PIdx::uz).data();
    const Real * const AMREX_RESTRICT ex = soa.GetRealData(PIdx::Ex).data();
    const Real * const AMREX_RESTRICT ey = soa.GetRealData(PIdx::Ey).data();
    const Real * const AMREX_RESTRICT ez = soa.GetRealData(PIdx::Ez).data();
    const Real * const AMREX_RESTRICT bx = soa.GetRealData(PIdx::Bx).data();
    const Real * const AMREX_RESTRICT by = soa.GetRealData(PIdx::By).data();
    const Real * const AMREX_RESTRICT bz = soa.GetRealData(PIdx::Bz).data();
    int* ion_lev = soa.GetIntData(particle_icomps["ionization_level"]).data();

    Real c = PhysConst::c;
    Real c2_inv = 1./c/c;
    int atomic_number = ion_atomic_number;

    // Loop over all particles in grid/tile. If ionized, set mask to 1
    // and increment ionization level.
    ParallelFor( 
        np,
        [=] AMREX_GPU_DEVICE (long i) {
            // Get index of ionization_level
            p_ionization_mask[i] = 0;
            if ( ion_lev[i]<atomic_number ){
                Real random_draw = amrex::Random();
                // Compute electric field amplitude in the particle's frame of
                // reference (particularly important when in boosted frame).
                Real ga = std::sqrt(1. + (ux[i]*ux[i] + uy[i]*uy[i] + uz[i]*uz[i]) * c2_inv);
                Real E = std::sqrt(
                    - ( ux[i]*ex[i] + uy[i]*ey[i] + uz[i]*ez[i] ) * ( ux[i]*ex[i] + uy[i]*ey[i] + uz[i]*ez[i] ) * c2_inv
                    + ( ga   *ex[i] + uy[i]*bz[i] - uz[i]*by[i] ) * ( ga   *ex[i] + uy[i]*bz[i] - uz[i]*by[i] )
                    + ( ga   *ey[i] + uz[i]*bx[i] - ux[i]*bz[i] ) * ( ga   *ey[i] + uz[i]*bx[i] - ux[i]*bz[i] )
                    + ( ga   *ez[i] + ux[i]*by[i] - uy[i]*bx[i] ) * ( ga   *ez[i] + ux[i]*by[i] - uy[i]*bx[i] )
                    );
                // Compute probability of ionization p
                Real w_dtau = 1./ ga * p_adk_prefactor[ion_lev[i]] *
                    std::pow(E,p_adk_power[ion_lev[i]]) *
                    std::exp( p_adk_exp_prefactor[ion_lev[i]]/E );
                Real p = 1. - std::exp( - w_dtau );

                if (random_draw < p){
                    // increment particle's ionization level
                    ion_lev[i] += 1;
                    // update mask
                    p_ionization_mask[i] = 1;
                }
            }
        }
    );
}<|MERGE_RESOLUTION|>--- conflicted
+++ resolved
@@ -1302,48 +1302,25 @@
                 //
                 // Current Deposition
                 //
-<<<<<<< HEAD
+
+                int* AMREX_RESTRICT ion_lev;
+                if (do_field_ionization){
+                    ion_lev = pti.GetiAttribs(particle_icomps["ionization_level"]).dataPtr();
+                } else {
+                    ion_lev = nullptr;
+                }
+                
                 // Deposit inside domains
-                DepositCurrent(pti, wp, uxp, uyp, uzp, &jx, &jy, &jz,
+                DepositCurrent(pti, wp, uxp, uyp, uzp, ion_lev, &jx, &jy, &jz,
                                0, np_current, thread_num,
                                lev, lev, dt);
                 if (has_buffer){
                     // Deposit in buffers
-                    DepositCurrent(pti, wp, uxp, uyp, uzp, cjx, cjy, cjz,
+                    DepositCurrent(pti, wp, uxp, uyp, uzp, ion_lev, cjx, cjy, cjz,
                                    np_current, np-np_current, thread_num,
                                    lev, lev-1, dt);
-=======
-                if (WarpX::use_picsar_deposition) {
-                    // Deposit inside domains
-                    DepositCurrentFortran(pti, wp, uxp, uyp, uzp, &jx, &jy, &jz,
-                                          0, np_current, thread_num,
-                                          lev, lev, dt);
-                    if (has_buffer){
-                        // Deposit in buffers
-                        DepositCurrentFortran(pti, wp, uxp, uyp, uzp, cjx, cjy, cjz,
-                                              np_current, np-np_current, thread_num,
-                                              lev, lev-1, dt);
-                    }
-                } else {
-                    int* AMREX_RESTRICT ion_lev;
-                    if (do_field_ionization){
-                        ion_lev = pti.GetiAttribs(particle_icomps["ionization_level"]).dataPtr();
-                    } else {
-                        ion_lev = nullptr;
-                    }
-                    
-                    // Deposit inside domains
-                    DepositCurrent(pti, wp, uxp, uyp, uzp, ion_lev, &jx, &jy, &jz,
-                                   0, np_current, thread_num,
-                                   lev, lev, dt);
-                    if (has_buffer){
-                        // Deposit in buffers
-                        DepositCurrent(pti, wp, uxp, uyp, uzp, ion_lev, cjx, cjy, cjz,
-                                       np_current, np-np_current, thread_num,
-                                       lev, lev-1, dt);
-                    }
->>>>>>> 4dd5eff3
                 }
+
 
                 //
                 // copy particle data back
