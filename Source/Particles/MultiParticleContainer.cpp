--- conflicted
+++ resolved
@@ -1308,11 +1308,7 @@
 
     auto & warpx = WarpX::GetInstance();
 
-<<<<<<< HEAD
-    AMREX_ALWAYS_ASSERT_WITH_MESSAGE(warpx.do_centered ||
-=======
-    WARPX_ALWAYS_ASSERT_WITH_MESSAGE(warpx.do_nodal ||
->>>>>>> c58445bf
+    WARPX_ALWAYS_ASSERT_WITH_MESSAGE(warpx.do_centered ||
        warpx.field_gathering_algo == GatheringAlgo::MomentumConserving,
           "ERROR: Schwinger process only implemented for warpx.do_centered = 1"
                                  "or algo.field_gathering = momentum-conserving");
