#include <MultiParticleContainer.H>

#include <AMReX_Vector.H>

#include <WarpX_f.H>
#include <WarpX.H>

//This is now needed for writing a binary file on disk.
#include <WarpXUtil.H>

#include <limits>
#include <algorithm>
#include <string>

using namespace amrex;

//literals allow to write "aa"s, which means that "aa" is an std::string (C++14)
using namespace std::literals;

MultiParticleContainer::MultiParticleContainer (AmrCore* amr_core)
{

    ReadParameters();

    allcontainers.resize(nspecies + nlasers);
    for (int i = 0; i < nspecies; ++i) {
        if (species_types[i] == PCTypes::Physical) {
            allcontainers[i].reset(new PhysicalParticleContainer(amr_core, i, species_names[i]));
        }
        else if (species_types[i] == PCTypes::RigidInjected) {
            allcontainers[i].reset(new RigidInjectedParticleContainer(amr_core, i, species_names[i]));
        }
        else if (species_types[i] == PCTypes::Photon) {
            allcontainers[i].reset(new PhotonParticleContainer(amr_core, i, species_names[i]));
        }
        allcontainers[i]->m_deposit_on_main_grid = m_deposit_on_main_grid[i];
        allcontainers[i]->m_gather_from_main_grid = m_gather_from_main_grid[i];
    }

    for (int i = nspecies; i < nspecies+nlasers; ++i) {
        allcontainers[i].reset(new LaserParticleContainer(amr_core, i, lasers_names[i-nspecies]));
    }

    pc_tmp.reset(new PhysicalParticleContainer(amr_core));

    // Compute the number of species for which lab-frame data is dumped
    // nspecies_lab_frame_diags, and map their ID to MultiParticleContainer
    // particle IDs in map_species_lab_diags.
    map_species_boosted_frame_diags.resize(nspecies);
    nspecies_boosted_frame_diags = 0;
    for (int i=0; i<nspecies; i++){
        auto& pc = allcontainers[i];
        if (pc->do_boosted_frame_diags){
            map_species_boosted_frame_diags[nspecies_boosted_frame_diags] = i;
            do_boosted_frame_diags = 1;
            nspecies_boosted_frame_diags += 1;
        }
    }
}

void
MultiParticleContainer::ReadParameters ()
{
    static bool initialized = false;
    if (!initialized)
    {
        ParmParse pp("particles");

        pp.query("nspecies", nspecies);
        BL_ASSERT(nspecies >= 0);

        if (nspecies > 0) {
            // Get species names
            pp.getarr("species_names", species_names);
            BL_ASSERT(species_names.size() == nspecies);

            // Get species to deposit on main grid
            m_deposit_on_main_grid.resize(nspecies, false);
            std::vector<std::string> tmp;
            pp.queryarr("deposit_on_main_grid", tmp);
            for (auto const& name : tmp) {
                auto it = std::find(species_names.begin(), species_names.end(), name);
                AMREX_ALWAYS_ASSERT_WITH_MESSAGE(it != species_names.end(), "ERROR: species in particles.deposit_on_main_grid must be part of particles.species_names");
                int i = std::distance(species_names.begin(), it);
                m_deposit_on_main_grid[i] = true;
            }

            m_gather_from_main_grid.resize(nspecies, false);
            std::vector<std::string> tmp_gather;
            pp.queryarr("gather_from_main_grid", tmp_gather);
            for (auto const& name : tmp_gather) {
                auto it = std::find(species_names.begin(), species_names.end(), name);
                AMREX_ALWAYS_ASSERT_WITH_MESSAGE(it != species_names.end(), "ERROR: species in particles.gather_from_main_grid must be part of particles.species_names");
                int i = std::distance(species_names.begin(), it);
                m_gather_from_main_grid.at(i) = true;
            }

            species_types.resize(nspecies, PCTypes::Physical);

            // Get rigid-injected species
            std::vector<std::string> rigid_injected_species;
            pp.queryarr("rigid_injected_species", rigid_injected_species);
            if (!rigid_injected_species.empty()) {
                for (auto const& name : rigid_injected_species) {
                    auto it = std::find(species_names.begin(), species_names.end(), name);
                    AMREX_ALWAYS_ASSERT_WITH_MESSAGE(it != species_names.end(), "ERROR: species in particles.rigid_injected_species must be part of particles.species_names");
                    int i = std::distance(species_names.begin(), it);
                    species_types[i] = PCTypes::RigidInjected;
                }
            }
            // Get photon species
            std::vector<std::string> photon_species;
            pp.queryarr("photon_species", photon_species);
            if (!photon_species.empty()) {
                for (auto const& name : photon_species) {
                    auto it = std::find(species_names.begin(), species_names.end(), name);
                    AMREX_ALWAYS_ASSERT_WITH_MESSAGE(
                        it != species_names.end(),
                        "ERROR: species in particles.rigid_injected_species must be part of particles.species_names");
                    int i = std::distance(species_names.begin(), it);
                    species_types[i] = PCTypes::Photon;
                }
            }

        }

        pp.query("use_fdtd_nci_corr", WarpX::use_fdtd_nci_corr);
        pp.query("l_lower_order_in_v", WarpX::l_lower_order_in_v);

        ParmParse ppl("lasers");
        ppl.query("nlasers", nlasers);
        BL_ASSERT(nlasers >= 0);
        if (nlasers > 0) {
            ppl.getarr("names", lasers_names);
            BL_ASSERT(lasers_names.size() == nlasers);
        }

        initialized = true;
    }
}

void
MultiParticleContainer::AllocData ()
{
    for (auto& pc : allcontainers) {
        pc->AllocData();
    }
    pc_tmp->AllocData();
}

void
MultiParticleContainer::InitData ()
{
    for (auto& pc : allcontainers) {
        pc->InitData();
    }
    pc_tmp->InitData();
    // For each species, get the ID of its product species.
    // This is used for ionization and pair creation processes.
    mapSpeciesProduct();

#ifdef WARPX_QED
    InitQED();
#endif

}


#ifdef WARPX_DO_ELECTROSTATIC
void
MultiParticleContainer::FieldGatherES (const Vector<std::array<std::unique_ptr<MultiFab>, 3> >& E,
                                       const amrex::Vector<std::unique_ptr<amrex::FabArray<amrex::BaseFab<int> > > >& masks)
{
    for (auto& pc : allcontainers) {
        pc->FieldGatherES(E, masks);
    }
}

void
MultiParticleContainer::EvolveES (const Vector<std::array<std::unique_ptr<MultiFab>, 3> >& E,
                                        Vector<std::unique_ptr<MultiFab> >& rho,
                                  Real t, Real dt)
{

    int nlevs = rho.size();
    int ng = rho[0]->nGrow();

    for (unsigned i = 0; i < nlevs; i++) {
        rho[i]->setVal(0.0, ng);
    }

    for (auto& pc : allcontainers) {
        pc->EvolveES(E, rho, t, dt);
    }

    for (unsigned i = 0; i < nlevs; i++) {
        const Geometry& gm = allcontainers[0]->Geom(i);
        rho[i]->SumBoundary(gm.periodicity());
    }
}

void
MultiParticleContainer::PushXES (Real dt)
{
    for (auto& pc : allcontainers) {
        pc->PushXES(dt);
    }
}

void
MultiParticleContainer::
DepositCharge (Vector<std::unique_ptr<MultiFab> >& rho, bool local)
{
    int nlevs = rho.size();
    int ng = rho[0]->nGrow();

    for (unsigned i = 0; i < nlevs; i++) {
        rho[i]->setVal(0.0, ng);
    }

    for (unsigned i = 0, n = allcontainers.size(); i < n; ++i) {
        allcontainers[i]->DepositCharge(rho, true);
    }

    if (!local) {
        for (unsigned i = 0; i < nlevs; i++) {
            const Geometry& gm = allcontainers[0]->Geom(i);
            rho[i]->SumBoundary(gm.periodicity());
        }
    }
}

amrex::Real
MultiParticleContainer::sumParticleCharge (bool local)
{
    amrex::Real total_charge = allcontainers[0]->sumParticleCharge(local);
    for (unsigned i = 1, n = allcontainers.size(); i < n; ++i) {
        total_charge += allcontainers[i]->sumParticleCharge(local);
    }
    return total_charge;
}

#endif // WARPX_DO_ELECTROSTATIC

void
MultiParticleContainer::FieldGather (int lev,
                                     const MultiFab& Ex, const MultiFab& Ey,
                                     const MultiFab& Ez, const MultiFab& Bx,
                                     const MultiFab& By, const MultiFab& Bz)
{
    for (auto& pc : allcontainers) {
        pc->FieldGather(lev, Ex, Ey, Ez, Bx, By, Bz);
    }
}

void
MultiParticleContainer::Evolve (int lev,
                                const MultiFab& Ex, const MultiFab& Ey, const MultiFab& Ez,
                                const MultiFab& Bx, const MultiFab& By, const MultiFab& Bz,
                                MultiFab& jx, MultiFab& jy, MultiFab& jz,
                                MultiFab* cjx,  MultiFab* cjy, MultiFab* cjz,
                                MultiFab* rho, MultiFab* crho,
                                const MultiFab* cEx, const MultiFab* cEy, const MultiFab* cEz,
                                const MultiFab* cBx, const MultiFab* cBy, const MultiFab* cBz,
                                Real t, Real dt, DtType a_dt_type)
{
    jx.setVal(0.0);
    jy.setVal(0.0);
    jz.setVal(0.0);
    if (cjx) cjx->setVal(0.0);
    if (cjy) cjy->setVal(0.0);
    if (cjz) cjz->setVal(0.0);
    if (rho) rho->setVal(0.0);
    if (crho) crho->setVal(0.0);
    for (auto& pc : allcontainers) {
        pc->Evolve(lev, Ex, Ey, Ez, Bx, By, Bz, jx, jy, jz, cjx, cjy, cjz,
                   rho, crho, cEx, cEy, cEz, cBx, cBy, cBz, t, dt, a_dt_type);
    }
}

void
MultiParticleContainer::PushX (Real dt)
{
    for (auto& pc : allcontainers) {
        pc->PushX(dt);
    }
}

void
MultiParticleContainer::PushP (int lev, Real dt,
                               const MultiFab& Ex, const MultiFab& Ey, const MultiFab& Ez,
                               const MultiFab& Bx, const MultiFab& By, const MultiFab& Bz)
{
    for (auto& pc : allcontainers) {
        pc->PushP(lev, dt, Ex, Ey, Ez, Bx, By, Bz);
    }
}

std::unique_ptr<MultiFab>
MultiParticleContainer::GetChargeDensity (int lev, bool local)
{
    std::unique_ptr<MultiFab> rho = allcontainers[0]->GetChargeDensity(lev, true);
    for (unsigned i = 1, n = allcontainers.size(); i < n; ++i) {
        std::unique_ptr<MultiFab> rhoi = allcontainers[i]->GetChargeDensity(lev, true);
        MultiFab::Add(*rho, *rhoi, 0, 0, rho->nComp(), rho->nGrow());
    }
    if (!local) {
        const Geometry& gm = allcontainers[0]->Geom(lev);
        rho->SumBoundary(gm.periodicity());
    }
    return rho;
}

void
MultiParticleContainer::SortParticlesByCell ()
{
    for (auto& pc : allcontainers) {
        pc->SortParticlesByCell();
    }
}

void
MultiParticleContainer::Redistribute ()
{
    for (auto& pc : allcontainers) {
        pc->Redistribute();
    }
}

void
MultiParticleContainer::RedistributeLocal (const int num_ghost)
{
    for (auto& pc : allcontainers) {
        pc->Redistribute(0, 0, 0, num_ghost);
    }
}

Vector<long>
MultiParticleContainer::NumberOfParticlesInGrid (int lev) const
{
    const bool only_valid=true, only_local=true;
    Vector<long> r = allcontainers[0]->NumberOfParticlesInGrid(lev,only_valid,only_local);
    for (unsigned i = 1, n = allcontainers.size(); i < n; ++i) {
        const auto& ri = allcontainers[i]->NumberOfParticlesInGrid(lev,only_valid,only_local);
        for (unsigned j=0, m=ri.size(); j<m; ++j) {
            r[j] += ri[j];
        }
    }
    ParallelDescriptor::ReduceLongSum(r.data(),r.size());
    return r;
}

void
MultiParticleContainer::Increment (MultiFab& mf, int lev)
{
    for (auto& pc : allcontainers) {
        pc->Increment(mf,lev);
    }
}

void
MultiParticleContainer::SetParticleBoxArray (int lev, BoxArray& new_ba)
{
    for (auto& pc : allcontainers) {
        pc->SetParticleBoxArray(lev,new_ba);
    }
}

void
MultiParticleContainer::SetParticleDistributionMap (int lev, DistributionMapping& new_dm)
{
    for (auto& pc : allcontainers) {
        pc->SetParticleDistributionMap(lev,new_dm);
    }
}

void
MultiParticleContainer::PostRestart ()
{
    for (auto& pc : allcontainers) {
        pc->PostRestart();
    }
    pc_tmp->PostRestart();
}

void
MultiParticleContainer
::GetLabFrameData(const std::string& snapshot_name,
                  const int i_lab, const int direction,
                  const Real z_old, const Real z_new,
                  const Real t_boost, const Real t_lab, const Real dt,
                  Vector<WarpXParticleContainer::DiagnosticParticleData>& parts) const
{

    BL_PROFILE("MultiParticleContainer::GetLabFrameData");

    // Loop over particle species
    for (int i = 0; i < nspecies_boosted_frame_diags; ++i){
        int isp = map_species_boosted_frame_diags[i];
        WarpXParticleContainer* pc = allcontainers[isp].get();
        WarpXParticleContainer::DiagnosticParticles diagnostic_particles;
        pc->GetParticleSlice(direction, z_old, z_new, t_boost, t_lab, dt, diagnostic_particles);
        // Here, diagnostic_particles[lev][index] is a WarpXParticleContainer::DiagnosticParticleData
        // where "lev" is the AMR level and "index" is a [grid index][tile index] pair.

        // Loop over AMR levels
        for (int lev = 0; lev <= pc->finestLevel(); ++lev){
            // Loop over [grid index][tile index] pairs
            // and Fills parts[species number i] with particle data from all grids and
            // tiles in diagnostic_particles. parts contains particles from all
            // AMR levels indistinctly.
            for (auto it = diagnostic_particles[lev].begin(); it != diagnostic_particles[lev].end(); ++it){
                // it->first is the [grid index][tile index] key
                // it->second is the corresponding
                // WarpXParticleContainer::DiagnosticParticleData value
                parts[i].GetRealData(DiagIdx::w).insert(  parts[i].GetRealData(DiagIdx::w  ).end(),
                                                          it->second.GetRealData(DiagIdx::w  ).begin(),
                                                          it->second.GetRealData(DiagIdx::w  ).end());

                parts[i].GetRealData(DiagIdx::x).insert(  parts[i].GetRealData(DiagIdx::x  ).end(),
                                                          it->second.GetRealData(DiagIdx::x  ).begin(),
                                                          it->second.GetRealData(DiagIdx::x  ).end());

                parts[i].GetRealData(DiagIdx::y).insert(  parts[i].GetRealData(DiagIdx::y  ).end(),
                                                          it->second.GetRealData(DiagIdx::y  ).begin(),
                                                          it->second.GetRealData(DiagIdx::y  ).end());

                parts[i].GetRealData(DiagIdx::z).insert(  parts[i].GetRealData(DiagIdx::z  ).end(),
                                                          it->second.GetRealData(DiagIdx::z  ).begin(),
                                                          it->second.GetRealData(DiagIdx::z  ).end());

                parts[i].GetRealData(DiagIdx::ux).insert(  parts[i].GetRealData(DiagIdx::ux).end(),
                                                           it->second.GetRealData(DiagIdx::ux).begin(),
                                                           it->second.GetRealData(DiagIdx::ux).end());

                parts[i].GetRealData(DiagIdx::uy).insert(  parts[i].GetRealData(DiagIdx::uy).end(),
                                                           it->second.GetRealData(DiagIdx::uy).begin(),
                                                           it->second.GetRealData(DiagIdx::uy).end());

                parts[i].GetRealData(DiagIdx::uz).insert(  parts[i].GetRealData(DiagIdx::uz).end(),
                                                           it->second.GetRealData(DiagIdx::uz).begin(),
                                                           it->second.GetRealData(DiagIdx::uz).end());
            }
        }
    }
}

/* \brief Continuous injection for particles initially outside of the domain.
 * \param injection_box: Domain where new particles should be injected.
 * Loop over all WarpXParticleContainer in MultiParticleContainer and
 * calls virtual function ContinuousInjection.
 */
void
MultiParticleContainer::ContinuousInjection(const RealBox& injection_box) const
{
    for (int i=0; i<nspecies+nlasers; i++){
        auto& pc = allcontainers[i];
        if (pc->do_continuous_injection){
            pc->ContinuousInjection(injection_box);
        }
    }
}

/* \brief Update position of continuous injection parameters.
 * \param dt: simulation time step (level 0)
 * All classes inherited from WarpXParticleContainer do not have
 * a position to update (PhysicalParticleContainer does not do anything).
 */
void
MultiParticleContainer::UpdateContinuousInjectionPosition(Real dt) const
{
    for (int i=0; i<nspecies+nlasers; i++){
        auto& pc = allcontainers[i];
        if (pc->do_continuous_injection){
            pc->UpdateContinuousInjectionPosition(dt);
        }
    }
}

int
MultiParticleContainer::doContinuousInjection () const
{
    int warpx_do_continuous_injection = 0;
    for (int i=0; i<nspecies+nlasers; i++){
        auto& pc = allcontainers[i];
        if (pc->do_continuous_injection){
            warpx_do_continuous_injection = 1;
        }
    }
    return warpx_do_continuous_injection;
}

/* \brief Get ID of product species of each species.
 * The users specifies the name of the product species,
 * this routine get its ID.
 */
void
MultiParticleContainer::mapSpeciesProduct ()
{
    for (int i=0; i<nspecies; i++){
        auto& pc = allcontainers[i];
        // If species pc has ionization on, find species with name
        // pc->ionization_product_name and store its ID into
        // pc->ionization_product.
        if (pc->do_field_ionization){
            int i_product = getSpeciesID(pc->ionization_product_name);
            AMREX_ALWAYS_ASSERT_WITH_MESSAGE(
                i != i_product,
                "ERROR: ionization product cannot be the same species");
            pc->ionization_product = i_product;
        }
    }
}

/* \brief Given a species name, return its ID.
 */
int
MultiParticleContainer::getSpeciesID (std::string product_str)
{
    int i_product;
    bool found = 0;
    // Loop over species
    for (int i=0; i<nspecies; i++){
        // If species name matches, store its ID
        // into i_product
        if (species_names[i] == product_str){
            found = 1;
            i_product = i;
        }
    }
    AMREX_ALWAYS_ASSERT_WITH_MESSAGE(
        found != 0,
        "ERROR: could not find product species ID for ionization. Wrong name?");
    return i_product;
}

namespace
{
    // For particle i in mfi, if is_ionized[i]=1, copy particle
    // particle i from container pc_source into pc_product
    void createIonizedParticles (
        int lev, const MFIter& mfi,
        std::unique_ptr< WarpXParticleContainer>& pc_source,
        std::unique_ptr< WarpXParticleContainer>& pc_product,
        amrex::Gpu::ManagedDeviceVector<int>& is_ionized)
    {
        BL_PROFILE("createIonizedParticles");

        const int * const AMREX_RESTRICT p_is_ionized = is_ionized.dataPtr();

        const int grid_id = mfi.index();
        const int tile_id = mfi.LocalTileIndex();

        // Get source particle data
        auto& ptile_source = pc_source->GetParticles(lev)[std::make_pair(grid_id,tile_id)];
        const int np_source = ptile_source.GetArrayOfStructs().size();
        if (np_source == 0) return;
        // --- source AoS particle data
        WarpXParticleContainer::ParticleType* particles_source = ptile_source.GetArrayOfStructs()().data();
        // --- source SoA particle data
        auto& soa_source = ptile_source.GetStructOfArrays();
        GpuArray<ParticleReal*,PIdx::nattribs> attribs_source;
        for (int ia = 0; ia < PIdx::nattribs; ++ia) {
            attribs_source[ia] = soa_source.GetRealData(ia).data();
        }
        // --- source runtime attribs
        GpuArray<ParticleReal*,3> runtime_uold_source;
        // Prepare arrays for boosted frame diagnostics.
        runtime_uold_source[0] = soa_source.GetRealData(PIdx::ux).data();
        runtime_uold_source[1] = soa_source.GetRealData(PIdx::uy).data();
        runtime_uold_source[2] = soa_source.GetRealData(PIdx::uz).data();

        // Indices of product particle for each ionized source particle.
        // i_product[i]-1 is the location in product tile of product particle
        // from source particle i.
        amrex::Gpu::ManagedDeviceVector<int> i_product;
        i_product.resize(np_source);
        // 0<i<np_source
        // 0<i_product<np_ionized
        // Strictly speaking, i_product should be an exclusive_scan of
        // is_ionized. However, for indices where is_ionized is 1, the
        // inclusive scan gives the same result with an offset of 1.
        // The advantage of inclusive_scan is that the sum of is_ionized
        // is in the last element, so no other reduction is required to get
        // number of particles.
        // Gpu::inclusive_scan runs on the current GPU stream, and synchronizes
        // with the CPU, so that the next line (executed by the CPU) has the
        // updated values of i_product
        amrex::Gpu::inclusive_scan(is_ionized.begin(), is_ionized.end(), i_product.begin());
        int np_ionized = i_product[np_source-1];
        if (np_ionized == 0) return;
        int* AMREX_RESTRICT p_i_product = i_product.dataPtr();

        // Get product particle data
        auto& ptile_product = pc_product->GetParticles(lev)[std::make_pair(grid_id,tile_id)];
        // old and new (i.e., including ionized particles) number of particles
        // for product species
        const int np_product_old = ptile_product.GetArrayOfStructs().size();
        const int np_product_new = np_product_old + np_ionized;
        // Allocate extra space in product species for ionized particles.
        ptile_product.resize(np_product_new);
        // --- product AoS particle data
        // First element is the first newly-created product particle
        WarpXParticleContainer::ParticleType* particles_product = ptile_product.GetArrayOfStructs()().data() + np_product_old;
        // --- product SoA particle data
        auto& soa_product = ptile_product.GetStructOfArrays();
        GpuArray<ParticleReal*,PIdx::nattribs> attribs_product;
        for (int ia = 0; ia < PIdx::nattribs; ++ia) {
            // First element is the first newly-created product particle
            attribs_product[ia] = soa_product.GetRealData(ia).data() + np_product_old;
        }
        // --- product runtime attribs
        GpuArray<ParticleReal*,6> runtime_attribs_product;
        bool do_boosted_product = WarpX::do_boosted_frame_diagnostic
            && pc_product->DoBoostedFrameDiags();
        if (do_boosted_product) {
            std::map<std::string, int> comps_product = pc_product->getParticleComps();
            runtime_attribs_product[0] = soa_product.GetRealData(comps_product[ "xold"]).data() + np_product_old;
            runtime_attribs_product[1] = soa_product.GetRealData(comps_product[ "yold"]).data() + np_product_old;
            runtime_attribs_product[2] = soa_product.GetRealData(comps_product[ "zold"]).data() + np_product_old;
            runtime_attribs_product[3] = soa_product.GetRealData(comps_product["uxold"]).data() + np_product_old;
            runtime_attribs_product[4] = soa_product.GetRealData(comps_product["uyold"]).data() + np_product_old;
            runtime_attribs_product[5] = soa_product.GetRealData(comps_product["uzold"]).data() + np_product_old;
        }

        int pid_product;
#pragma omp critical (doFieldIonization_nextid)
        {
            // ID of first newly-created product particle
            pid_product = pc_product->NextID();
            // Update NextID to include particles created in this function
            pc_product->setNextID(pid_product+np_ionized);
        }
        const int cpuid = ParallelDescriptor::MyProc();

        // Loop over all source particles. If is_ionized, copy particle data
        // to corresponding product particle.
        amrex::For(
            np_source, [=] AMREX_GPU_DEVICE (int is) noexcept
            {
                if(p_is_ionized[is]){
                    // offset of 1 due to inclusive scan
                    int ip = p_i_product[is]-1;
                    // is: index of ionized particle in source species
                    // ip: index of corresponding new particle in product species
                    WarpXParticleContainer::ParticleType& p_product = particles_product[ip];
                    WarpXParticleContainer::ParticleType& p_source  = particles_source[is];
                    // Copy particle from source to product: AoS
                    p_product.id() = pid_product + ip;
                    p_product.cpu() = cpuid;
                    p_product.pos(0) = p_source.pos(0);
                    p_product.pos(1) = p_source.pos(1);
#if (AMREX_SPACEDIM == 3)
                    p_product.pos(2) = p_source.pos(2);
#endif
                    // Copy particle from source to product: SoA
                    for (int ia = 0; ia < PIdx::nattribs; ++ia) {
                        attribs_product[ia][ip] = attribs_source[ia][is];
                    }
                    // Update xold etc. if boosted frame diagnostics required
                    // for product species. Fill runtime attribs with a copy of
                    // current properties (xold = x etc.).
                    if (do_boosted_product) {
                        runtime_attribs_product[0][ip] = p_source.pos(0);
                        runtime_attribs_product[1][ip] = p_source.pos(1);
                        runtime_attribs_product[2][ip] = p_source.pos(2);
                        runtime_attribs_product[3][ip] = runtime_uold_source[0][ip];
                        runtime_attribs_product[4][ip] = runtime_uold_source[1][ip];
                        runtime_attribs_product[5][ip] = runtime_uold_source[2][ip];
                    }
                }
            }
        );
    }
}

void
MultiParticleContainer::doFieldIonization ()
{
    BL_PROFILE("MPC::doFieldIonization");
    // Loop over all species.
    // Ionized particles in pc_source create particles in pc_product
    for (auto& pc_source : allcontainers){

        // Skip if not ionizable
        if (!pc_source->do_field_ionization){ continue; }

        // Get product species
        auto& pc_product = allcontainers[pc_source->ionization_product];

        for (int lev = 0; lev <= pc_source->finestLevel(); ++lev){

            // When using runtime components, AMReX requires to touch all tiles
            // in serial and create particles tiles with runtime components if
            // they do not exist (or if they were defined by default, i.e.,
            // without runtime component).
#ifdef _OPENMP
            // Touch all tiles of source species in serial if runtime attribs
            for (MFIter mfi = pc_source->MakeMFIter(lev); mfi.isValid(); ++mfi) {
                const int grid_id = mfi.index();
                const int tile_id = mfi.LocalTileIndex();
                pc_source->GetParticles(lev)[std::make_pair(grid_id,tile_id)];
                if ( (pc_source->NumRuntimeRealComps()>0) || (pc_source->NumRuntimeIntComps()>0) ) {
                    pc_source->DefineAndReturnParticleTile(lev, grid_id, tile_id);
                }
            }
#endif
            // Touch all tiles of product species in serial
            for (MFIter mfi = pc_source->MakeMFIter(lev); mfi.isValid(); ++mfi) {
                const int grid_id = mfi.index();
                const int tile_id = mfi.LocalTileIndex();
                pc_product->GetParticles(lev)[std::make_pair(grid_id,tile_id)];
                pc_product->DefineAndReturnParticleTile(lev, grid_id, tile_id);
            }

            // Enable tiling
            MFItInfo info;
            if (pc_source->do_tiling && Gpu::notInLaunchRegion()) {
                AMREX_ALWAYS_ASSERT_WITH_MESSAGE(
                    pc_product->do_tiling,
                    "For ionization, either all or none of the "
                    "particle species must use tiling.");
                info.EnableTiling(pc_source->tile_size);
            }

#ifdef _OPENMP
            info.SetDynamic(true);
#pragma omp parallel
#endif
            // Loop over all grids (if not tiling) or grids and tiles (if tiling)
            for (MFIter mfi = pc_source->MakeMFIter(lev, info); mfi.isValid(); ++mfi)
            {
                // Ionization mask: one element per source particles.
                // 0 if not ionized, 1 if ionized.
                amrex::Gpu::ManagedDeviceVector<int> is_ionized;
                pc_source->buildIonizationMask(mfi, lev, is_ionized);
                // Create particles in pc_product
                createIonizedParticles(lev, mfi, pc_source, pc_product, is_ionized);
            }
        } // lev
    } // pc_source
}

#ifdef WARPX_QED
void MultiParticleContainer::InitQED ()
{
    shr_p_qs_engine = std::make_shared<QuantumSynchrotronEngine>();
    shr_p_bw_engine = std::make_shared<BreitWheelerEngine>();

    for (auto& pc : allcontainers) {
        if(pc->has_quantum_sync()){
            pc->set_quantum_sync_engine_ptr
<<<<<<< HEAD
                (std::make_shared<QuantumSynchrotronEngine>(qs_engine));
            someone_has_quantum_sync = true;
        }
        if(pc->has_breit_wheeler()){
            pc->set_breit_wheeler_engine_ptr
                (std::make_shared<BreitWheelerEngine>(bw_engine));
            someone_has_breit_wheeler = true;
=======
                (shr_p_qs_engine);
        }
        if(pc->has_breit_wheeler()){
            pc->set_breit_wheeler_engine_ptr
                (shr_p_bw_engine);
>>>>>>> d37100ff
        }
    }

    if(someone_has_quantum_sync)
        InitQuantumSync();

    if(someone_has_breit_wheeler)
        InitBreitWheeler();

}

void MultiParticleContainer::InitQuantumSync ()
{
    bool generate_table;
    PicsarQuantumSynchrotronCtrl ctrl;
    std::string filename;
    std::tie(generate_table, filename, ctrl) = ParseQuantumSyncParams();

    //Only temporary for test purposes, will be removed
    ParmParse pp("qed_qs");
    bool ignore_tables = false;
    pp.query("ignore_tables_for_test", ignore_tables);
    if(ignore_tables) return;
    //_________________________________________________


    if(generate_table && ParallelDescriptor::IOProcessor()){
<<<<<<< HEAD
        qs_engine.compute_lookup_tables(ctrl);
        Vector<char> all_data = qs_engine.export_lookup_tables_data();
=======
        shr_p_qs_engine->compute_lookup_tables(ctrl);
        Vector<char> all_data = shr_p_qs_engine->export_lookup_tables_data();
>>>>>>> d37100ff
        WarpXUtilIO::WriteBinaryDataOnFile(filename, all_data);
   }
    ParallelDescriptor::Barrier();

    Vector<char> table_data;
    ParallelDescriptor::ReadAndBcastFile(filename, table_data);
    ParallelDescriptor::Barrier();

    //No need to initialize from raw data for the processor that
    //has just generated the table
    if(!generate_table || !ParallelDescriptor::IOProcessor()){
<<<<<<< HEAD
        qs_engine.init_lookup_tables_from_raw_data(table_data);
    }

    if(!qs_engine.are_lookup_tables_initialized())
=======
        shr_p_qs_engine->init_lookup_tables_from_raw_data(table_data);
    }

    if(!shr_p_qs_engine->are_lookup_tables_initialized())
>>>>>>> d37100ff
        amrex::Error("Table initialization has failed!\n");
}

void MultiParticleContainer::InitBreitWheeler ()
{
    bool generate_table;
    PicsarBreitWheelerCtrl ctrl;
    std::string filename;
    std::tie(generate_table, filename, ctrl) = ParseBreitWheelerParams();

    //Only temporary for test purposes, will be removed
    ParmParse pp("qed_bw");
    bool ignore_tables = false;
    pp.query("ignore_tables_for_test", ignore_tables);
    if(ignore_tables) return;
    //_________________________________________________

    if(generate_table && ParallelDescriptor::IOProcessor()){
<<<<<<< HEAD
        bw_engine.compute_lookup_tables(ctrl);
        Vector<char> all_data = bw_engine.export_lookup_tables_data();
=======
        shr_p_bw_engine->compute_lookup_tables(ctrl);
        Vector<char> all_data =shr_p_bw_engine->export_lookup_tables_data();
>>>>>>> d37100ff
        WarpXUtilIO::WriteBinaryDataOnFile(filename, all_data);
    }
    ParallelDescriptor::Barrier();

    Vector<char> table_data;
    ParallelDescriptor::ReadAndBcastFile(filename, table_data);
    ParallelDescriptor::Barrier();

    //No need to initialize from raw data for the processor that
    //has just generated the table
    if(!generate_table || !ParallelDescriptor::IOProcessor()){
<<<<<<< HEAD
        bw_engine.init_lookup_tables_from_raw_data(table_data);
    }

    if(!bw_engine.are_lookup_tables_initialized())
=======
        shr_p_bw_engine->init_lookup_tables_from_raw_data(table_data);
    }

    if(!shr_p_bw_engine->are_lookup_tables_initialized())
>>>>>>> d37100ff
        amrex::Error("Table initialization has failed!\n");
}

std::tuple<bool,std::string,PicsarQuantumSynchrotronCtrl>
MultiParticleContainer::ParseQuantumSyncParams ()
{
    PicsarQuantumSynchrotronCtrl ctrl =
<<<<<<< HEAD
        qs_engine.get_default_ctrl();
=======
        shr_p_qs_engine->get_default_ctrl();
>>>>>>> d37100ff
    bool generate_table{false};
    std::string table_name;

    ParmParse pp("qed_qs");

    pp.query("chi_min", ctrl.chi_part_min);

    //Only temporary for test purposes, will be removed
    bool ignore_tables = false;
    pp.query("ignore_tables_for_test", ignore_tables);
    if(ignore_tables)
        return std::make_tuple(false, "__DUMMY__", ctrl);
    //_________________________________________________

    pp.query("generate_table", generate_table);
    if(generate_table){
        int t_int = 0;
        pp.query("tab_dndt_chi_min", ctrl.chi_part_tdndt_min);
        pp.query("tab_dndt_chi_max", ctrl.chi_part_tdndt_max);
        pp.query("tab_dndt_how_many", t_int);
        ctrl.chi_part_tdndt_how_many= t_int;
        pp.query("tab_em_chi_min", ctrl.chi_part_tem_min);
        pp.query("tab_em_chi_max", ctrl.chi_part_tem_max);
        pp.query("tab_em_chi_how_many", t_int);
        ctrl.chi_part_tem_how_many = t_int;
        pp.query("tab_em_prob_how_many", t_int);
        ctrl.prob_tem_how_many = t_int;
        pp.query("save_table_in", table_name);
    }

    std::string load_table_name;
    pp.query("load_table_from", load_table_name);
    if(load_table_name != ""s){
       if(generate_table && ParallelDescriptor::IOProcessor()){
            amrex::Print() << "Warning, Quantum Synchrotron table will be loaded, not generated. \n";
       }
        table_name = load_table_name;
        generate_table = false;
    }

#ifndef WARPX_QED_TABLE_GEN
    if(generate_table){
            amrex::Error("Error: use QED_TABLE_GEN=TRUE to enable table generation!\n");
       }
#endif

    if(table_name==""s){
        amrex::Error("Error: Quantum Synchrotron table has either to be generated or to be loaded.\n");
    }

    return std::make_tuple(generate_table, table_name, ctrl);
}

std::tuple<bool,std::string,PicsarBreitWheelerCtrl>
MultiParticleContainer::ParseBreitWheelerParams ()
{
    PicsarBreitWheelerCtrl ctrl =
<<<<<<< HEAD
        bw_engine.get_default_ctrl();
=======
        shr_p_bw_engine->get_default_ctrl();
>>>>>>> d37100ff
    bool generate_table{false};
    std::string table_name;

    ParmParse pp("qed_bw");

    pp.query("chi_min", ctrl.chi_phot_min);

    //Only temporary for test purposes, will be removed
    bool ignore_tables = false;
    pp.query("ignore_tables_for_test", ignore_tables);
    if(ignore_tables)
        return std::make_tuple(false, "__DUMMY__", ctrl);
    //_________________________________________________

    pp.query("generate_table", generate_table);
    if(generate_table){
        int t_int;
        pp.query("tab_dndt_chi_min", ctrl.chi_phot_tdndt_min);
        pp.query("tab_dndt_chi_max", ctrl.chi_phot_tdndt_max);
        pp.query("tab_dndt_how_many", t_int);
        ctrl.chi_phot_tdndt_how_many = t_int;
        pp.query("tab_pair_chi_min", ctrl.chi_phot_tpair_min);
        pp.query("tab_pair_chi_max", ctrl.chi_phot_tpair_max);
        pp.query("tab_pair_chi_how_many", t_int);
        ctrl.chi_phot_tpair_how_many = t_int;
        pp.query("tab_pair_prob_how_many", t_int);
        ctrl.chi_frac_tpair_how_many = t_int;
        pp.query("save_table_in", table_name);
    }

    std::string load_table_name;
    pp.query("load_table_from", load_table_name);
    if(load_table_name != ""s){
       if(generate_table && ParallelDescriptor::IOProcessor()){
            amrex::Print() << "Warning, Breit Wheeler table will be loaded, not generated. \n";
       }
        table_name = load_table_name;
        generate_table = false;
    }

#ifndef WARPX_QED_TABLE_GEN
    if(generate_table){
        if(ParallelDescriptor::IOProcessor()){
            amrex::Error("Error: use QED_TABLE_GEN=TRUE to enable table generation!\n");
       }
    }
#endif

    if(table_name==""s){
        amrex::Error("Error: Breit Wheeler table has either to be generated or to be loaded.\n");
    }

    return std::make_tuple(generate_table, table_name, ctrl);
}
#endif<|MERGE_RESOLUTION|>--- conflicted
+++ resolved
@@ -750,21 +750,11 @@
     for (auto& pc : allcontainers) {
         if(pc->has_quantum_sync()){
             pc->set_quantum_sync_engine_ptr
-<<<<<<< HEAD
-                (std::make_shared<QuantumSynchrotronEngine>(qs_engine));
-            someone_has_quantum_sync = true;
-        }
-        if(pc->has_breit_wheeler()){
-            pc->set_breit_wheeler_engine_ptr
-                (std::make_shared<BreitWheelerEngine>(bw_engine));
-            someone_has_breit_wheeler = true;
-=======
                 (shr_p_qs_engine);
         }
         if(pc->has_breit_wheeler()){
             pc->set_breit_wheeler_engine_ptr
                 (shr_p_bw_engine);
->>>>>>> d37100ff
         }
     }
 
@@ -792,13 +782,8 @@
 
 
     if(generate_table && ParallelDescriptor::IOProcessor()){
-<<<<<<< HEAD
-        qs_engine.compute_lookup_tables(ctrl);
-        Vector<char> all_data = qs_engine.export_lookup_tables_data();
-=======
         shr_p_qs_engine->compute_lookup_tables(ctrl);
         Vector<char> all_data = shr_p_qs_engine->export_lookup_tables_data();
->>>>>>> d37100ff
         WarpXUtilIO::WriteBinaryDataOnFile(filename, all_data);
    }
     ParallelDescriptor::Barrier();
@@ -810,17 +795,10 @@
     //No need to initialize from raw data for the processor that
     //has just generated the table
     if(!generate_table || !ParallelDescriptor::IOProcessor()){
-<<<<<<< HEAD
-        qs_engine.init_lookup_tables_from_raw_data(table_data);
-    }
-
-    if(!qs_engine.are_lookup_tables_initialized())
-=======
         shr_p_qs_engine->init_lookup_tables_from_raw_data(table_data);
     }
 
     if(!shr_p_qs_engine->are_lookup_tables_initialized())
->>>>>>> d37100ff
         amrex::Error("Table initialization has failed!\n");
 }
 
@@ -839,13 +817,8 @@
     //_________________________________________________
 
     if(generate_table && ParallelDescriptor::IOProcessor()){
-<<<<<<< HEAD
-        bw_engine.compute_lookup_tables(ctrl);
-        Vector<char> all_data = bw_engine.export_lookup_tables_data();
-=======
         shr_p_bw_engine->compute_lookup_tables(ctrl);
         Vector<char> all_data =shr_p_bw_engine->export_lookup_tables_data();
->>>>>>> d37100ff
         WarpXUtilIO::WriteBinaryDataOnFile(filename, all_data);
     }
     ParallelDescriptor::Barrier();
@@ -857,17 +830,10 @@
     //No need to initialize from raw data for the processor that
     //has just generated the table
     if(!generate_table || !ParallelDescriptor::IOProcessor()){
-<<<<<<< HEAD
-        bw_engine.init_lookup_tables_from_raw_data(table_data);
-    }
-
-    if(!bw_engine.are_lookup_tables_initialized())
-=======
         shr_p_bw_engine->init_lookup_tables_from_raw_data(table_data);
     }
 
     if(!shr_p_bw_engine->are_lookup_tables_initialized())
->>>>>>> d37100ff
         amrex::Error("Table initialization has failed!\n");
 }
 
@@ -875,11 +841,7 @@
 MultiParticleContainer::ParseQuantumSyncParams ()
 {
     PicsarQuantumSynchrotronCtrl ctrl =
-<<<<<<< HEAD
-        qs_engine.get_default_ctrl();
-=======
         shr_p_qs_engine->get_default_ctrl();
->>>>>>> d37100ff
     bool generate_table{false};
     std::string table_name;
 
@@ -937,11 +899,7 @@
 MultiParticleContainer::ParseBreitWheelerParams ()
 {
     PicsarBreitWheelerCtrl ctrl =
-<<<<<<< HEAD
-        bw_engine.get_default_ctrl();
-=======
         shr_p_bw_engine->get_default_ctrl();
->>>>>>> d37100ff
     bool generate_table{false};
     std::string table_name;
 
