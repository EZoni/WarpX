--- conflicted
+++ resolved
@@ -648,13 +648,8 @@
         PSATDVayDeposition(idx_jx, idx_jy, idx_jz);
         PSATDBackwardTransformJ(current_fp, current_cp, idx_jx, idx_jy, idx_jz);
         PSATDSubtractCurrentPartialSumsAvg();
-<<<<<<< HEAD
-        SyncCurrent();
+        SyncCurrent(current_fp, current_cp);
         PSATDForwardTransformJ(current_fp, current_cp, idx_jx, idx_jy, idx_jz);
-=======
-        SyncCurrent(current_fp, current_cp);
-        PSATDForwardTransformJ(current_fp, current_cp);
->>>>>>> 4f88c5b8
     }
 
 #ifdef WARPX_DIM_RZ
