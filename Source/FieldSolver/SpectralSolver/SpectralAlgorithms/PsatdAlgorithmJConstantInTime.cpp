/* Copyright 2019
 *
 * This file is part of WarpX.
 *
 * License: BSD-3-Clause-LBNL
 */
#include "PsatdAlgorithmJConstantInTime.H"

#include "Utils/TextMsg.H"
#include "Utils/WarpXConst.H"
#include "Utils/WarpX_Complex.H"

#include <AMReX_Array4.H>
#include <AMReX_BLProfiler.H>
#include <AMReX_BaseFab.H>
#include <AMReX_BoxArray.H>
#include <AMReX_GpuComplex.H>
#include <AMReX_GpuLaunch.H>
#include <AMReX_GpuQualifiers.H>
#include <AMReX_IntVect.H>
#include <AMReX_MFIter.H>
#include <AMReX_PODVector.H>

#include <cmath>

#if WARPX_USE_PSATD

using namespace amrex;

PsatdAlgorithmJConstantInTime::PsatdAlgorithmJConstantInTime(
    const SpectralKSpace& spectral_kspace,
    const DistributionMapping& dm,
    const SpectralFieldIndex& spectral_index,
    const int norder_x,
    const int norder_y,
    const int norder_z,
    const bool nodal,
    const amrex::Vector<amrex::Real>& v_galilean,
    const amrex::Real dt,
    const bool update_with_rho,
    const bool time_averaging,
    const bool dive_cleaning,
    const bool divb_cleaning)
    // Initializer list
    : SpectralBaseAlgorithm(spectral_kspace, dm, spectral_index, norder_x, norder_y, norder_z, nodal),
    m_spectral_index(spectral_index),
    // Initialize the centered finite-order modified k vectors:
    // these are computed always with the assumption of centered grids
    // (argument nodal = true), for both nodal and staggered simulations
    modified_kx_vec_centered(spectral_kspace.getModifiedKComponent(dm, 0, norder_x, true)),
#if defined(WARPX_DIM_3D)
    modified_ky_vec_centered(spectral_kspace.getModifiedKComponent(dm, 1, norder_y, true)),
    modified_kz_vec_centered(spectral_kspace.getModifiedKComponent(dm, 2, norder_z, true)),
#else
    modified_kz_vec_centered(spectral_kspace.getModifiedKComponent(dm, 1, norder_z, true)),
#endif
    m_v_galilean(v_galilean),
    m_dt(dt),
    m_update_with_rho(update_with_rho),
    m_time_averaging(time_averaging),
    m_dive_cleaning(dive_cleaning),
    m_divb_cleaning(divb_cleaning)
{
    const amrex::BoxArray& ba = spectral_kspace.spectralspace_ba;

    m_is_galilean = (v_galilean[0] != 0.) || (v_galilean[1] != 0.) || (v_galilean[2] != 0.);

    // Always allocate these coefficients
    C_coef = SpectralRealCoefficients(ba, dm, 1, 0);
    S_ck_coef = SpectralRealCoefficients(ba, dm, 1, 0);
    X1_coef = SpectralComplexCoefficients(ba, dm, 1, 0);
    X2_coef = SpectralComplexCoefficients(ba, dm, 1, 0);
    X3_coef = SpectralComplexCoefficients(ba, dm, 1, 0);

    // Allocate these coefficients only with Galilean PSATD
    if (m_is_galilean)
    {
        X4_coef = SpectralComplexCoefficients(ba, dm, 1, 0);
        T2_coef = SpectralComplexCoefficients(ba, dm, 1, 0);
    }

    InitializeSpectralCoefficients(spectral_kspace, dm, dt);

    // Allocate these coefficients only with time averaging
    if (time_averaging)
    {
        Psi1_coef = SpectralComplexCoefficients(ba, dm, 1, 0);
        Psi2_coef = SpectralComplexCoefficients(ba, dm, 1, 0);
        Y1_coef = SpectralComplexCoefficients(ba, dm, 1, 0);
        Y3_coef = SpectralComplexCoefficients(ba, dm, 1, 0);
        Y2_coef = SpectralComplexCoefficients(ba, dm, 1, 0);
        Y4_coef = SpectralComplexCoefficients(ba, dm, 1, 0);
        InitializeSpectralCoefficientsAveraging(spectral_kspace, dm, dt);
    }

    WARPX_ALWAYS_ASSERT_WITH_MESSAGE(
        !dive_cleaning || !m_is_galilean,
        "warpx.do_dive_cleaning = 1 not implemented for Galilean PSATD algorithms"
    );

    WARPX_ALWAYS_ASSERT_WITH_MESSAGE(
        !divb_cleaning || !m_is_galilean,
        "warpx.do_divb_cleaning = 1 not implemented for Galilean PSATD algorithms"
    );

    WARPX_ALWAYS_ASSERT_WITH_MESSAGE(
        !time_averaging || update_with_rho,
        "PSATD: psatd.time_averaging = 1 implemented only with psatd.update_with_rho = 1"
    );
}

void
PsatdAlgorithmJConstantInTime::pushSpectralFields (SpectralFieldData& f) const
{
    const bool update_with_rho = m_update_with_rho;
    const bool time_averaging  = m_time_averaging;
    const bool dive_cleaning   = m_dive_cleaning;
    const bool divb_cleaning   = m_divb_cleaning;
    const bool is_galilean     = m_is_galilean;

    const amrex::Real dt = m_dt;

    const SpectralFieldIndex& Idx = m_spectral_index;

    // Loop over boxes
    for (amrex::MFIter mfi(f.fields); mfi.isValid(); ++mfi)
    {
        const amrex::Box& bx = f.fields[mfi].box();

        // Extract arrays for the fields to be updated
        amrex::Array4<Complex> fields = f.fields[mfi].array();

        // These coefficients are always allocated
        amrex::Array4<const amrex::Real> C_arr = C_coef[mfi].array();
        amrex::Array4<const amrex::Real> S_ck_arr = S_ck_coef[mfi].array();
        amrex::Array4<const Complex> X1_arr = X1_coef[mfi].array();
        amrex::Array4<const Complex> X2_arr = X2_coef[mfi].array();
        amrex::Array4<const Complex> X3_arr = X3_coef[mfi].array();

        amrex::Array4<const Complex> X4_arr;
        amrex::Array4<const Complex> T2_arr;
        if (is_galilean)
        {
            X4_arr = X4_coef[mfi].array();
            T2_arr = T2_coef[mfi].array();
        }

        // These coefficients are allocated only with averaged Galilean PSATD
        amrex::Array4<const Complex> Psi1_arr;
        amrex::Array4<const Complex> Psi2_arr;
        amrex::Array4<const Complex> Y1_arr;
        amrex::Array4<const Complex> Y2_arr;
        amrex::Array4<const Complex> Y3_arr;
        amrex::Array4<const Complex> Y4_arr;

        if (time_averaging)
        {
            Psi1_arr = Psi1_coef[mfi].array();
            Psi2_arr = Psi2_coef[mfi].array();
            Y1_arr = Y1_coef[mfi].array();
            Y2_arr = Y2_coef[mfi].array();
            Y3_arr = Y3_coef[mfi].array();
            Y4_arr = Y4_coef[mfi].array();
        }

        // Extract pointers for the k vectors
        const amrex::Real* modified_kx_arr = modified_kx_vec[mfi].dataPtr();
        const amrex::Real* modified_kx_arr_c = modified_kx_vec_centered[mfi].dataPtr();
#if defined(WARPX_DIM_3D)
        const amrex::Real* modified_ky_arr = modified_ky_vec[mfi].dataPtr();
        const amrex::Real* modified_ky_arr_c = modified_ky_vec_centered[mfi].dataPtr();
#endif
        const amrex::Real* modified_kz_arr = modified_kz_vec[mfi].dataPtr();
        const amrex::Real* modified_kz_arr_c = modified_kz_vec_centered[mfi].dataPtr();

        // Galilean velocity
        const amrex::Real vgx = m_v_galilean[0];
        const amrex::Real vgy = m_v_galilean[1];
        const amrex::Real vgz = m_v_galilean[2];

        // Loop over indices within one box
        ParallelFor(bx, [=] AMREX_GPU_DEVICE(int i, int j, int k) noexcept
        {
            // Record old values of the fields to be updated
            const Complex Ex_old = fields(i,j,k,Idx.Ex);
            const Complex Ey_old = fields(i,j,k,Idx.Ey);
            const Complex Ez_old = fields(i,j,k,Idx.Ez);
            const Complex Bx_old = fields(i,j,k,Idx.Bx);
            const Complex By_old = fields(i,j,k,Idx.By);
            const Complex Bz_old = fields(i,j,k,Idx.Bz);

<<<<<<< HEAD
            // Shortcuts for the values of J and rho
            const Complex Jx = fields(i,j,k,Idx.Jx_mid);
            const Complex Jy = fields(i,j,k,Idx.Jy_mid);
            const Complex Jz = fields(i,j,k,Idx.Jz_mid);
            const Complex rho_old = fields(i,j,k,Idx.rho_old);
            const Complex rho_new = fields(i,j,k,Idx.rho_new);
=======
            // Shortcuts for the values of J
            const Complex Jx = fields(i,j,k,Idx.Jx);
            const Complex Jy = fields(i,j,k,Idx.Jy);
            const Complex Jz = fields(i,j,k,Idx.Jz);
>>>>>>> 416bf60d

            Complex F_old;
            if (dive_cleaning)
            {
                F_old = fields(i,j,k,Idx.F);
            }

            Complex G_old;
            if (divb_cleaning)
            {
                G_old = fields(i,j,k,Idx.G);
            }

            // k vector values
            const amrex::Real kx = modified_kx_arr[i];
            const amrex::Real kx_c = modified_kx_arr_c[i];
#if defined(WARPX_DIM_3D)
            const amrex::Real ky = modified_ky_arr[j];
            const amrex::Real ky_c = modified_ky_arr_c[j];
            const amrex::Real kz = modified_kz_arr[k];
            const amrex::Real kz_c = modified_kz_arr_c[k];
#else
            constexpr amrex::Real ky = 0._rt;
            constexpr amrex::Real ky_c = 0._rt;
            const     amrex::Real kz = modified_kz_arr[j];
            const     amrex::Real kz_c = modified_kz_arr_c[j];
#endif
            // Physical constants and imaginary unit
            constexpr Real c2 = PhysConst::c * PhysConst::c;
            constexpr Real ep0 = PhysConst::ep0;
            constexpr Real inv_ep0 = 1._rt / PhysConst::ep0;
            constexpr Complex I = Complex{0._rt, 1._rt};

            // These coefficients are initialized in the function InitializeSpectralCoefficients
            const amrex::Real C = C_arr(i,j,k);
            const amrex::Real S_ck = S_ck_arr(i,j,k);
            const Complex X1 = X1_arr(i,j,k);
            const Complex X2 = X2_arr(i,j,k);
            const Complex X3 = X3_arr(i,j,k);
            const Complex X4 = (is_galilean) ? X4_arr(i,j,k) : - S_ck / PhysConst::ep0;
            const Complex T2 = (is_galilean) ? T2_arr(i,j,k) : 1.0_rt;

            // Shortcuts for the values of rho
            Complex rho_old, rho_new;
            if (update_with_rho)
            {
                rho_old = fields(i,j,k,Idx.rho_old);
                rho_new = fields(i,j,k,Idx.rho_new);
            }
            else // update_with_rho = 0
            {
                const amrex::Real kc_dot_vg = kx_c*vgx + ky_c*vgy + kz_c*vgz;
                const Complex k_dot_E = kx*Ex_old + ky*Ey_old + kz*Ez_old;
                const Complex k_dot_J = kx*Jx + ky*Jy + kz*Jz;

                rho_old = I*ep0*k_dot_E;

                if (kc_dot_vg == 0._rt)
                {
                    rho_new = rho_old - I*k_dot_J*dt;
                }
                else // Galilean PSATD
                {
                    rho_new = T2*rho_old + (1._rt-T2)*k_dot_J/kc_dot_vg;
                }
            }

            // Update equations for E
            // T2 = 1 always with standard PSATD (zero Galilean velocity)

            fields(i,j,k,Idx.Ex) = T2 * C * Ex_old
                                   + I * c2 * T2 * S_ck * (ky * Bz_old - kz * By_old)
                                   + X4 * Jx - I * (X2 * rho_new - T2 * X3 * rho_old) * kx;

            fields(i,j,k,Idx.Ey) = T2 * C * Ey_old
                                   + I * c2 * T2 * S_ck * (kz * Bx_old - kx * Bz_old)
                                   + X4 * Jy - I * (X2 * rho_new - T2 * X3 * rho_old) * ky;

            fields(i,j,k,Idx.Ez) = T2 * C * Ez_old
                                   + I * c2 * T2 * S_ck * (kx * By_old - ky * Bx_old)
                                   + X4 * Jz - I * (X2 * rho_new - T2 * X3 * rho_old) * kz;

            // Update equations for B
            // T2 = 1 always with standard PSATD (zero Galilean velocity)

            fields(i,j,k,Idx.Bx) = T2 * C * Bx_old
                                   - I * T2 * S_ck * (ky * Ez_old - kz * Ey_old)
                                   + I * X1 * (ky * Jz - kz * Jy);

            fields(i,j,k,Idx.By) = T2 * C * By_old
                                   - I * T2 * S_ck * (kz * Ex_old - kx * Ez_old)
                                   + I * X1 * (kz * Jx - kx * Jz);

            fields(i,j,k,Idx.Bz) = T2 * C * Bz_old
                                   - I * T2 * S_ck * (kx * Ey_old - ky * Ex_old)
                                   + I * X1 * (kx * Jy - ky * Jx);

            if (dive_cleaning)
            {
                const Complex k_dot_J  = kx * Jx + ky * Jy + kz * Jz;
                const Complex k_dot_E = kx * Ex_old + ky * Ey_old + kz * Ez_old;

                fields(i,j,k,Idx.Ex) += I * c2 * S_ck * F_old * kx;
                fields(i,j,k,Idx.Ey) += I * c2 * S_ck * F_old * ky;
                fields(i,j,k,Idx.Ez) += I * c2 * S_ck * F_old * kz;

                fields(i,j,k,Idx.F) = C * F_old + S_ck * (I * k_dot_E - rho_old * inv_ep0)
                    - X1 * ((rho_new - rho_old) / dt + I * k_dot_J);
            }

            if (divb_cleaning)
            {
                const Complex k_dot_B = kx * Bx_old + ky * By_old + kz * Bz_old;

                fields(i,j,k,Idx.Bx) += I * S_ck * G_old * kx;
                fields(i,j,k,Idx.By) += I * S_ck * G_old * ky;
                fields(i,j,k,Idx.Bz) += I * S_ck * G_old * kz;

                fields(i,j,k,Idx.G) = C * G_old + I * c2 * S_ck * k_dot_B;
            }

            // Additional update equations for averaged Galilean algorithm
            if (time_averaging)
            {
                // These coefficients are initialized in the function InitializeSpectralCoefficients below
                const Complex Psi1 = Psi1_arr(i,j,k);
                const Complex Psi2 = Psi2_arr(i,j,k);
                const Complex Y1 = Y1_arr(i,j,k);
                const Complex Y3 = Y3_arr(i,j,k);
                const Complex Y2 = Y2_arr(i,j,k);
                const Complex Y4 = Y4_arr(i,j,k);

                fields(i,j,k,Idx.Ex_avg) = Psi1 * Ex_old
                                           - I * c2 * Psi2 * (ky * Bz_old - kz * By_old)
                                           + Y4 * Jx + (Y2 * rho_new + Y3 * rho_old) * kx;

                fields(i,j,k,Idx.Ey_avg) = Psi1 * Ey_old
                                           - I * c2 * Psi2 * (kz * Bx_old - kx * Bz_old)
                                           + Y4 * Jy + (Y2 * rho_new + Y3 * rho_old) * ky;

                fields(i,j,k,Idx.Ez_avg) = Psi1 * Ez_old
                                           - I * c2 * Psi2 * (kx * By_old - ky * Bx_old)
                                           + Y4 * Jz + (Y2 * rho_new + Y3 * rho_old) * kz;

                fields(i,j,k,Idx.Bx_avg) = Psi1 * Bx_old
                                           + I * Psi2 * (ky * Ez_old - kz * Ey_old)
                                           + I * Y1 * (ky * Jz - kz * Jy);

                fields(i,j,k,Idx.By_avg) = Psi1 * By_old
                                           + I * Psi2 * (kz * Ex_old - kx * Ez_old)
                                           + I * Y1 * (kz * Jx - kx * Jz);

                fields(i,j,k,Idx.Bz_avg) = Psi1 * Bz_old
                                           + I * Psi2 * (kx * Ey_old - ky * Ex_old)
                                           + I * Y1 * (kx * Jy - ky * Jx);
            }
        });
    }
}

void PsatdAlgorithmJConstantInTime::InitializeSpectralCoefficients (
    const SpectralKSpace& spectral_kspace,
    const amrex::DistributionMapping& dm,
    const amrex::Real dt)
{
    const bool is_galilean     = m_is_galilean;

    const amrex::BoxArray& ba = spectral_kspace.spectralspace_ba;

    // Loop over boxes and allocate the corresponding coefficients for each box
    for (amrex::MFIter mfi(ba, dm); mfi.isValid(); ++mfi)
    {
        const amrex::Box& bx = ba[mfi];

        // Extract pointers for the k vectors
        const amrex::Real* kx_s = modified_kx_vec[mfi].dataPtr();
        const amrex::Real* kx_c = modified_kx_vec_centered[mfi].dataPtr();
#if defined(WARPX_DIM_3D)
        const amrex::Real* ky_s = modified_ky_vec[mfi].dataPtr();
        const amrex::Real* ky_c = modified_ky_vec_centered[mfi].dataPtr();
#endif
        const amrex::Real* kz_s = modified_kz_vec[mfi].dataPtr();
        const amrex::Real* kz_c = modified_kz_vec_centered[mfi].dataPtr();

        // Coefficients always allocated
        amrex::Array4<amrex::Real> C = C_coef[mfi].array();
        amrex::Array4<amrex::Real> S_ck = S_ck_coef[mfi].array();
        amrex::Array4<Complex> X1 = X1_coef[mfi].array();
        amrex::Array4<Complex> X2 = X2_coef[mfi].array();
        amrex::Array4<Complex> X3 = X3_coef[mfi].array();

        amrex::Array4<Complex> X4;
        amrex::Array4<Complex> T2;
        if (is_galilean)
        {
            X4 = X4_coef[mfi].array();
            T2 = T2_coef[mfi].array();
        }

        // Extract Galilean velocity
        amrex::Real vg_x = m_v_galilean[0];
#if defined(WARPX_DIM_3D)
        amrex::Real vg_y = m_v_galilean[1];
#endif
        amrex::Real vg_z = m_v_galilean[2];

        // Loop over indices within one box
        ParallelFor(bx, [=] AMREX_GPU_DEVICE(int i, int j, int k) noexcept
        {
            // Calculate norm of k vector
            const amrex::Real knorm_s = std::sqrt(
                std::pow(kx_s[i], 2) +
#if defined(WARPX_DIM_3D)
                std::pow(ky_s[j], 2) + std::pow(kz_s[k], 2));
#else
                std::pow(kz_s[j], 2));
#endif
            // Physical constants and imaginary unit
            constexpr amrex::Real c = PhysConst::c;
            constexpr amrex::Real ep0 = PhysConst::ep0;
            constexpr Complex I = Complex{0._rt, 1._rt};

            const amrex::Real c2 = std::pow(c, 2);
            const amrex::Real dt2 = std::pow(dt, 2);

            // Calculate the dot product of the k vector with the Galilean velocity.
            // This has to be computed always with the centered (that is, nodal) finite-order
            // modified k vectors, to work correctly for both nodal and staggered simulations.
            // w_c = 0 always with standard PSATD (zero Galilean velocity).
            const amrex::Real w_c = kx_c[i]*vg_x +
#if defined(WARPX_DIM_3D)
                ky_c[j]*vg_y + kz_c[k]*vg_z;
#else
                kz_c[j]*vg_z;
#endif
            const amrex::Real w2_c = std::pow(w_c, 2);

            const amrex::Real om_s = c * knorm_s;
            const amrex::Real om2_s = std::pow(om_s, 2);

            const Complex theta_c      = amrex::exp( I * w_c * dt * 0.5_rt);
            const Complex theta2_c     = amrex::exp( I * w_c * dt);
            const Complex theta_c_star = amrex::exp(-I * w_c * dt * 0.5_rt);

            // C
            C(i,j,k) = std::cos(om_s * dt);

            // S_ck
            if (om_s != 0.)
            {
                S_ck(i,j,k) = std::sin(om_s * dt) / om_s;
            }
            else // om_s = 0
            {
                S_ck(i,j,k) = dt;
            }

            // Auxiliary variable
            amrex::Real tmp;
            if (om_s != 0.)
            {
                tmp = (1._rt - C(i,j,k)) / (ep0 * om2_s);
            }
            else // om_s = 0
            {
                tmp = 0.5_rt * dt2 / ep0;
            }

            // T2
            if (is_galilean)
            {
                T2(i,j,k) = theta_c * theta_c;
            }

            // X1 (multiplies i*([k] \times J) in the update equation for update B)
            if ((om_s != 0.) || (w_c != 0.))
            {
                X1(i,j,k) = (1._rt - theta2_c * C(i,j,k) + I * w_c * theta2_c * S_ck(i,j,k))
                            / (ep0 * (om2_s - w2_c));
            }
            else // om_s = 0 and w_c = 0
            {
                X1(i,j,k) = 0.5_rt * dt2 / ep0;
            }

            // X2 (multiplies rho_new in the update equation for E)
            if (w_c != 0.)
            {
                X2(i,j,k) = c2 * (theta_c_star * X1(i,j,k) - theta_c * tmp)
                            / (theta_c_star - theta_c);
            }
            else // w_c = 0
            {
                if (om_s != 0.)
                {
                    X2(i,j,k) = c2 * (dt - S_ck(i,j,k)) / (ep0 * dt * om2_s);
                }
                else // om_s = 0 and w_c = 0
                {
                    X2(i,j,k) = c2 * dt2 / (6._rt * ep0);
                }
            }

            // X3 (multiplies rho_old in the update equation for E)
            if (w_c != 0.)
            {
                X3(i,j,k) = c2 * (theta_c_star * X1(i,j,k) - theta_c_star * tmp)
                            / (theta_c_star - theta_c);
            }
            else // w_c = 0
            {
                if (om_s != 0.)
                {
                    X3(i,j,k) = c2 * (dt * C(i,j,k) - S_ck(i,j,k)) / (ep0 * dt * om2_s);
                }
                else // om_s = 0 and w_c = 0
                {
                    X3(i,j,k) = - c2 * dt2 / (3._rt * ep0);
                }
            }

            // X4 (multiplies J in the update equation for E)
            if (is_galilean)
            {
                X4(i,j,k) = I * w_c * X1(i,j,k) - theta2_c * S_ck(i,j,k) / ep0;
            }
        });
    }
}

void PsatdAlgorithmJConstantInTime::InitializeSpectralCoefficientsAveraging (
    const SpectralKSpace& spectral_kspace,
    const amrex::DistributionMapping& dm,
    const amrex::Real dt)
{
    const amrex::BoxArray& ba = spectral_kspace.spectralspace_ba;

    // Loop over boxes and allocate the corresponding coefficients for each box
    for (amrex::MFIter mfi(ba, dm); mfi.isValid(); ++mfi)
    {
        const amrex::Box& bx = ba[mfi];

        // Extract pointers for the k vectors
        const amrex::Real* kx_s = modified_kx_vec[mfi].dataPtr();
        const amrex::Real* kx_c = modified_kx_vec_centered[mfi].dataPtr();
#if defined(WARPX_DIM_3D)
        const amrex::Real* ky_s = modified_ky_vec[mfi].dataPtr();
        const amrex::Real* ky_c = modified_ky_vec_centered[mfi].dataPtr();
#endif
        const amrex::Real* kz_s = modified_kz_vec[mfi].dataPtr();
        const amrex::Real* kz_c = modified_kz_vec_centered[mfi].dataPtr();

        // Coefficients allocated only with averaged Galilean PSATD
        amrex::Array4<Complex> Psi1 = Psi1_coef[mfi].array();
        amrex::Array4<Complex> Psi2 = Psi2_coef[mfi].array();
        amrex::Array4<Complex> Y1 = Y1_coef[mfi].array();
        amrex::Array4<Complex> Y3 = Y3_coef[mfi].array();
        amrex::Array4<Complex> Y2 = Y2_coef[mfi].array();
        amrex::Array4<Complex> Y4 = Y4_coef[mfi].array();

        // Extract Galilean velocity
        amrex::Real vg_x = m_v_galilean[0];
#if defined(WARPX_DIM_3D)
        amrex::Real vg_y = m_v_galilean[1];
#endif
        amrex::Real vg_z = m_v_galilean[2];

        // Loop over indices within one box
        ParallelFor(bx, [=] AMREX_GPU_DEVICE(int i, int j, int k) noexcept
        {
            // Calculate norm of k vector
            const amrex::Real knorm_s = std::sqrt(
                std::pow(kx_s[i], 2) +
#if defined(WARPX_DIM_3D)
                std::pow(ky_s[j], 2) + std::pow(kz_s[k], 2));
#else
                std::pow(kz_s[j], 2));
#endif
            // Physical constants and imaginary unit
            constexpr amrex::Real c = PhysConst::c;
            constexpr amrex::Real ep0 = PhysConst::ep0;
            constexpr Complex I = Complex{0._rt, 1._rt};

            const amrex::Real c2 = std::pow(c, 2);
            const amrex::Real dt2 = std::pow(dt, 2);

            // Calculate the dot product of the k vector with the Galilean velocity.
            // This has to be computed always with the centered (that is, nodal) finite-order
            // modified k vectors, to work correctly for both nodal and staggered simulations.
            // w_c = 0 always with standard PSATD (zero Galilean velocity).
            const amrex::Real w_c = kx_c[i]*vg_x +
#if defined(WARPX_DIM_3D)
                ky_c[j]*vg_y + kz_c[k]*vg_z;
#else
                kz_c[j]*vg_z;
#endif
            const amrex::Real w2_c = std::pow(w_c, 2);
            const amrex::Real w3_c = std::pow(w_c, 3);

            const amrex::Real om_s = c * knorm_s;
            const amrex::Real om2_s = std::pow(om_s, 2);
            const amrex::Real om4_s = std::pow(om_s, 4);

            const Complex theta_c  = amrex::exp(I * w_c * dt * 0.5_rt);
            const Complex theta2_c = amrex::exp(I * w_c * dt);
            const Complex theta3_c = amrex::exp(I * w_c * dt * 1.5_rt);
            const Complex theta5_c = amrex::exp(I * w_c * dt * 2.5_rt);

            // C1,C3
            const amrex::Real C1 = std::cos(0.5_rt * om_s * dt);
            const amrex::Real C3 = std::cos(1.5_rt * om_s * dt);

            // S1_om, S3_om
            amrex::Real S1_om, S3_om;
            if (om_s != 0.)
            {
                S1_om = std::sin(0.5_rt * om_s * dt) / om_s;
                S3_om = std::sin(1.5_rt * om_s * dt) / om_s;
            }
            else // om_s = 0
            {
                S1_om = 0.5_rt * dt;
                S3_om = 1.5_rt * dt;
            }

            // Psi1 (multiplies E in the update equation for <E>)
            // Psi1 (multiplies B in the update equation for <B>)
            if ((om_s != 0.) || (w_c != 0.))
            {
                Psi1(i,j,k) = (theta3_c * (om2_s * S3_om + I * w_c * C3)
                              - theta_c * (om2_s * S1_om + I * w_c * C1)) / (dt * (om2_s - w2_c));
            }
            else // om_s = 0 and w_c = 0
            {
                Psi1(i,j,k) = 1._rt;
            }

            // Psi2 (multiplies i*([k] \times B) in the update equation for <E>)
            // Psi2 (multiplies i*([k] \times E) in the update equation for <B>)
            if ((om_s != 0.) || (w_c != 0.))
            {
                Psi2(i,j,k) = (theta3_c * (C3 - I * w_c * S3_om)
                              - theta_c * (C1 - I * w_c * S1_om)) / (dt * (om2_s - w2_c));
            }
            else // om_s = 0 and w_c = 0
            {
                Psi2(i,j,k) = - dt;
            }

            // Psi3
            Complex Psi3;
            if (w_c != 0.)
            {
                Psi3 = - I * (theta3_c - theta_c) / (dt * w_c);
            }
            else // w_c = 0
            {
                Psi3 = 1._rt;
            }

            // Y1 (multiplies i*([k] \times J) in the update equation for <B>)
            if ((om_s != 0.) || (w_c != 0.))
            {
                Y1(i,j,k) = (1._rt - Psi1(i,j,k) - I * w_c * Psi2(i,j,k)) / (ep0 * (om2_s - w2_c));
            }
            else // om_s = 0 and w_c = 0
            {
                Y1(i,j,k) = 13._rt * dt2 / (24._rt * ep0);
            }

            // Y2 (multiplies rho_new in the update equation for <E>)
            if ((om_s != 0.) && (w_c != 0.))
            {
                Y2(i,j,k) = I * c2 * (ep0 * om2_s * Y1(i,j,k) - Psi3 + Psi1(i,j,k))
                            / (ep0 * om2_s * (theta2_c - 1._rt));
            }
            else if ((om_s != 0.) && (w_c == 0.))
            {
                Y2(i,j,k) = I * c2 * (C1 - C3 - dt2 * om2_s) / (ep0 * dt2 * om4_s);
            }
            else if ((om_s == 0.) && (w_c != 0.))
            {
                Y2(i,j,k) = c2 * (9._rt * dt2 * w2_c * theta3_c - dt2 * w2_c * theta_c
                            - 24._rt * theta3_c + 24._rt * theta_c + I * 8._rt * dt * w_c
                            + I * 24._rt * dt * w_c * theta3_c - I * 8._rt * dt * w_c * theta_c)
                            / (8._rt * ep0 * dt * w3_c * (1._rt - theta2_c));
            }
            else // om_s = 0 and w_c = 0
            {
                Y2(i,j,k) = - I * 5._rt * c2 * dt2 / (24._rt * ep0);
            }

            // Y3 (multiplies rho_old in the update equation for <E>)
            if ((om_s != 0.) && (w_c != 0.))
            {
                Y3(i,j,k) = I * c2 * (Psi3 - Psi1(i,j,k) - ep0 * theta2_c * om2_s * Y1(i,j,k))
                            / (ep0 * om2_s * (theta2_c - 1._rt));
            }
            else if ((om_s != 0.) && (w_c == 0.))
            {
                Y3(i,j,k) = I * c2 * (C3 - C1 + dt * om2_s * (S3_om - S1_om)) / (ep0 * dt2 * om4_s);
            }
            else if ((om_s == 0.) && (w_c != 0.))
            {
                Y3(i,j,k) = c2 * (9._rt * dt2 * w2_c * theta3_c - dt2 * w2_c * theta_c
                            - 16._rt * theta5_c + 8._rt * theta3_c + 8._rt * theta_c
                            + I * 12._rt * dt * w_c * theta5_c + I * 8._rt * dt * w_c * theta3_c
                            - I * 4._rt * dt * w_c * theta_c + I * 8._rt * dt * w_c * theta2_c)
                            / (8._rt * ep0 * dt * w3_c * (theta2_c - 1._rt));
            }
            else // om_s = 0 and w_c = 0
            {
                Y3(i,j,k) = - I * c2 * dt2 / (3._rt * ep0);
            }

            // Y4 (multiplies J in the update equation for <E>)
            Y4(i,j,k) = (Psi2(i,j,k) + I * ep0 * w_c * Y1(i,j,k)) / ep0;
        });
    }
}

void PsatdAlgorithmJConstantInTime::CurrentCorrection (SpectralFieldData& field_data)
{
    // Profiling
    BL_PROFILE("PsatdAlgorithmJConstantInTime::CurrentCorrection");

    const SpectralFieldIndex& Idx = m_spectral_index;

    // Loop over boxes
    for (amrex::MFIter mfi(field_data.fields); mfi.isValid(); ++mfi){

        const amrex::Box& bx = field_data.fields[mfi].box();

        // Extract arrays for the fields to be updated
        amrex::Array4<Complex> fields = field_data.fields[mfi].array();

        // Extract pointers for the k vectors
        const amrex::Real* const modified_kx_arr = modified_kx_vec[mfi].dataPtr();
        const amrex::Real* const modified_kx_arr_c = modified_kx_vec_centered[mfi].dataPtr();
#if defined(WARPX_DIM_3D)
        const amrex::Real* const modified_ky_arr = modified_ky_vec[mfi].dataPtr();
        const amrex::Real* const modified_ky_arr_c = modified_ky_vec_centered[mfi].dataPtr();
#endif
        const amrex::Real* const modified_kz_arr = modified_kz_vec[mfi].dataPtr();
        const amrex::Real* const modified_kz_arr_c = modified_kz_vec_centered[mfi].dataPtr();

        // Local copy of member variables before GPU loop
        const amrex::Real dt = m_dt;

        // Galilean velocity
        const amrex::Real vgx = m_v_galilean[0];
        const amrex::Real vgy = m_v_galilean[1];
        const amrex::Real vgz = m_v_galilean[2];

        // Loop over indices within one box
        ParallelFor(bx, [=] AMREX_GPU_DEVICE(int i, int j, int k) noexcept
        {
            // Shortcuts for the values of J and rho
            const Complex Jx = fields(i,j,k,Idx.Jx_mid);
            const Complex Jy = fields(i,j,k,Idx.Jy_mid);
            const Complex Jz = fields(i,j,k,Idx.Jz_mid);
            const Complex rho_old = fields(i,j,k,Idx.rho_old);
            const Complex rho_new = fields(i,j,k,Idx.rho_new);

            // k vector values, and coefficients
            const amrex::Real kx = modified_kx_arr[i];
            const amrex::Real kx_c = modified_kx_arr_c[i];
#if defined(WARPX_DIM_3D)
            const amrex::Real ky = modified_ky_arr[j];
            const amrex::Real kz = modified_kz_arr[k];
            const amrex::Real ky_c = modified_ky_arr_c[j];
            const amrex::Real kz_c = modified_kz_arr_c[k];
#else
            constexpr amrex::Real ky = 0._rt;
            const     amrex::Real kz = modified_kz_arr[j];
            constexpr amrex::Real ky_c = 0._rt;
            const     amrex::Real kz_c = modified_kz_arr_c[j];
#endif
            constexpr Complex I = Complex{0._rt, 1._rt};

            const amrex::Real k_norm = std::sqrt(kx * kx + ky * ky + kz * kz);

            // Correct J
            if (k_norm != 0._rt)
            {
                const Complex k_dot_J = kx * Jx + ky * Jy + kz * Jz;
                const amrex::Real k_dot_vg = kx_c * vgx + ky_c * vgy + kz_c * vgz;

                // k_dot_vg = 0 always with standard PSATD (zero Galilean velocity)
                if ( k_dot_vg != 0._rt )
                {
                    const Complex rho_old_mod = rho_old * amrex::exp(I * k_dot_vg * dt);
                    const Complex den = 1._rt - amrex::exp(I * k_dot_vg * dt);

                    fields(i,j,k,Idx.Jx_mid) = Jx - (k_dot_J - k_dot_vg * (rho_new - rho_old_mod) / den)
                        * kx / (k_norm * k_norm);

                    fields(i,j,k,Idx.Jy_mid) = Jy - (k_dot_J - k_dot_vg * (rho_new - rho_old_mod) / den)
                        * ky / (k_norm * k_norm);

                    fields(i,j,k,Idx.Jz_mid) = Jz - (k_dot_J - k_dot_vg * (rho_new - rho_old_mod) / den)
                        * kz / (k_norm * k_norm);
                }

                else
                {
                    fields(i,j,k,Idx.Jx_mid) = Jx - (k_dot_J - I * (rho_new - rho_old) / dt)
                        * kx / (k_norm * k_norm);

                    fields(i,j,k,Idx.Jy_mid) = Jy - (k_dot_J - I * (rho_new - rho_old) / dt)
                        * ky / (k_norm * k_norm);

                    fields(i,j,k,Idx.Jz_mid) = Jz - (k_dot_J - I * (rho_new - rho_old) / dt)
                        * kz / (k_norm * k_norm);
                }
            }
        });
    }
}

void
PsatdAlgorithmJConstantInTime::VayDeposition (SpectralFieldData& field_data)
{
    // Profiling
    BL_PROFILE("PsatdAlgorithmJConstantInTime::VayDeposition()");

    const SpectralFieldIndex& Idx = m_spectral_index;

    // Loop over boxes
    for (amrex::MFIter mfi(field_data.fields); mfi.isValid(); ++mfi)
    {
        const amrex::Box& bx = field_data.fields[mfi].box();

        // Extract arrays for the fields to be updated
        amrex::Array4<Complex> fields = field_data.fields[mfi].array();

        // Extract pointers for the modified k vectors
        const amrex::Real* const modified_kx_arr = modified_kx_vec[mfi].dataPtr();
#if defined(WARPX_DIM_3D)
        const amrex::Real* const modified_ky_arr = modified_ky_vec[mfi].dataPtr();
#endif
        const amrex::Real* const modified_kz_arr = modified_kz_vec[mfi].dataPtr();

        // Loop over indices within one box
        ParallelFor(bx, [=] AMREX_GPU_DEVICE(int i, int j, int k) noexcept
        {
            // Shortcuts for the values of D
            const Complex Dx = fields(i,j,k,Idx.Jx_mid);
#if defined(WARPX_DIM_3D)
            const Complex Dy = fields(i,j,k,Idx.Jy_mid);
#endif
            const Complex Dz = fields(i,j,k,Idx.Jz_mid);

            // Imaginary unit
            constexpr Complex I = Complex{0._rt, 1._rt};

            // Modified k vector values
            const amrex::Real kx_mod = modified_kx_arr[i];
#if defined(WARPX_DIM_3D)
            const amrex::Real ky_mod = modified_ky_arr[j];
            const amrex::Real kz_mod = modified_kz_arr[k];
#else
            const amrex::Real kz_mod = modified_kz_arr[j];
#endif

            // Compute Jx
            if (kx_mod != 0._rt) fields(i,j,k,Idx.Jx_mid) = I * Dx / kx_mod;
            else                 fields(i,j,k,Idx.Jx_mid) = 0._rt;

#if defined(WARPX_DIM_3D)
            // Compute Jy
            if (ky_mod != 0._rt) fields(i,j,k,Idx.Jy_mid) = I * Dy / ky_mod;
            else                 fields(i,j,k,Idx.Jy_mid) = 0._rt;
#endif

            // Compute Jz
            if (kz_mod != 0._rt) fields(i,j,k,Idx.Jz_mid) = I * Dz / kz_mod;
            else                 fields(i,j,k,Idx.Jz_mid) = 0._rt;
        });
    }
}

#endif // WARPX_USE_PSATD<|MERGE_RESOLUTION|>--- conflicted
+++ resolved
@@ -189,19 +189,10 @@
             const Complex By_old = fields(i,j,k,Idx.By);
             const Complex Bz_old = fields(i,j,k,Idx.Bz);
 
-<<<<<<< HEAD
             // Shortcuts for the values of J and rho
             const Complex Jx = fields(i,j,k,Idx.Jx_mid);
             const Complex Jy = fields(i,j,k,Idx.Jy_mid);
             const Complex Jz = fields(i,j,k,Idx.Jz_mid);
-            const Complex rho_old = fields(i,j,k,Idx.rho_old);
-            const Complex rho_new = fields(i,j,k,Idx.rho_new);
-=======
-            // Shortcuts for the values of J
-            const Complex Jx = fields(i,j,k,Idx.Jx);
-            const Complex Jy = fields(i,j,k,Idx.Jy);
-            const Complex Jz = fields(i,j,k,Idx.Jz);
->>>>>>> 416bf60d
 
             Complex F_old;
             if (dive_cleaning)
