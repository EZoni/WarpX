--- conflicted
+++ resolved
@@ -1,25 +1,10 @@
-<<<<<<< HEAD
-target_sources(WarpX
-  PRIVATE
-    PsatdAlgorithmFirstOrder.cpp
-    PsatdAlgorithmSecondOrder.cpp
-    PsatdAlgorithmGalilean.cpp
-    PsatdAlgorithmPml.cpp
-    SpectralBaseAlgorithm.cpp
-    PsatdAlgorithmComoving.cpp
-)
-
-if(WarpX_DIMS STREQUAL RZ)
-    target_sources(WarpX
-=======
 foreach(D IN LISTS WarpX_DIMS)
     warpx_set_suffix_dims(SD ${D})
     target_sources(WarpX_${SD}
->>>>>>> 131f077f
       PRIVATE
         PsatdAlgorithmFirstOrder.cpp
-        PsatdAlgorithmJConstantInTime.cpp
-        PsatdAlgorithmJLinearInTime.cpp
+        PsatdAlgorithmSecondOrder.cpp
+        PsatdAlgorithmGalilean.cpp
         PsatdAlgorithmPml.cpp
         SpectralBaseAlgorithm.cpp
         PsatdAlgorithmComoving.cpp
