
#include <AMReX_MultiFabUtil.H>
#include <AMReX_PlotFileUtil.H>

#include <WarpX.H>

#include "AMReX_buildInfo.H"

using namespace amrex;

namespace
{
    const std::string level_prefix {"Level_"};
}

void
WarpX::GotoNextLine (std::istream& is)
{
    constexpr std::streamsize bl_ignore_max { 100000 };
    is.ignore(bl_ignore_max, '\n');
}

void
WarpX::WriteWarpXHeader(const std::string& name) const {
   if (ParallelDescriptor::IOProcessor())
    {
	std::string HeaderFileName(name + "/WarpXHeader");
	std::ofstream HeaderFile(HeaderFileName.c_str(), std::ofstream::out   |
				                         std::ofstream::trunc |
				                         std::ofstream::binary);
	if( ! HeaderFile.good()) {
	    amrex::FileOpenFailed(HeaderFileName);
	}

	HeaderFile.precision(17);

	VisMF::IO_Buffer io_buffer(VisMF::IO_Buffer_Size);
	HeaderFile.rdbuf()->pubsetbuf(io_buffer.dataPtr(), io_buffer.size());

	HeaderFile << "Checkpoint version: 1\n";

	const int nlevels = finestLevel()+1;
	HeaderFile << nlevels << "\n";

	for (int i = 0; i < istep.size(); ++i) {
	    HeaderFile << istep[i] << " ";
	}
	HeaderFile << "\n";

	for (int i = 0; i < nsubsteps.size(); ++i) {
	    HeaderFile << nsubsteps[i] << " ";
	}
	HeaderFile << "\n";
	
	for (int i = 0; i < t_new.size(); ++i) {
	    HeaderFile << t_new[i] << " ";
	}
	HeaderFile << "\n";

	for (int i = 0; i < t_old.size(); ++i) {
	    HeaderFile << t_old[i] << " ";
	}
	HeaderFile << "\n";

	for (int i = 0; i < dt.size(); ++i) {
	    HeaderFile << dt[i] << " ";
	}
	HeaderFile << "\n";
	
	HeaderFile << moving_window_x << "\n";

	// Geometry
	for (int i = 0; i < BL_SPACEDIM; ++i) {
            HeaderFile << Geometry::ProbLo(i) << ' ';
	}
        HeaderFile << '\n';
        for (int i = 0; i < BL_SPACEDIM; ++i) {
            HeaderFile << Geometry::ProbHi(i) << ' ';
	}
        HeaderFile << '\n';

	// BoxArray
	for (int lev = 0; lev < nlevels; ++lev) {
	    boxArray(lev).writeOn(HeaderFile);
	    HeaderFile << '\n';
	}

	mypc->WriteHeader(HeaderFile);
    }
}

void
WarpX::WriteCheckPointFile() const
{
    BL_PROFILE("WarpX::WriteCheckPointFile()");

    const std::string& checkpointname = amrex::Concatenate(check_file,istep[0]);

    if (ParallelDescriptor::IOProcessor()) {
	std::cout << "  Writing checkpoint " << checkpointname << std::endl;
    }

    const int checkpoint_nfiles = 64;  // could make this parameter
    VisMF::SetNOutFiles(checkpoint_nfiles);
    
    const int nlevels = finestLevel()+1;
    amrex::PreBuildDirectorHierarchy(checkpointname, level_prefix, nlevels, true);

    WriteWarpXHeader(checkpointname);
    
    WriteJobInfo(checkpointname);

    for (int lev = 0; lev < nlevels; ++lev)
    {
	VisMF::Write(*Efield[lev][0],
		     amrex::MultiFabFileFullPrefix(lev, checkpointname, level_prefix, "Ex"));
	VisMF::Write(*Efield[lev][1],
		     amrex::MultiFabFileFullPrefix(lev, checkpointname, level_prefix, "Ey"));
	VisMF::Write(*Efield[lev][2],
		     amrex::MultiFabFileFullPrefix(lev, checkpointname, level_prefix, "Ez"));
	VisMF::Write(*Bfield[lev][0],
		     amrex::MultiFabFileFullPrefix(lev, checkpointname, level_prefix, "Bx"));
	VisMF::Write(*Bfield[lev][1],
		     amrex::MultiFabFileFullPrefix(lev, checkpointname, level_prefix, "By"));
	VisMF::Write(*Bfield[lev][2],
		     amrex::MultiFabFileFullPrefix(lev, checkpointname, level_prefix, "Bz"));
    }

    mypc->Checkpoint(checkpointname, "particle", true);
}


void
WarpX::InitFromCheckpoint ()
{
    BL_PROFILE("WarpX::InitFromCheckpoint()");

    if (ParallelDescriptor::IOProcessor()) {
	std::cout << "  Restart from checkpoint " << restart_chkfile << std::endl;
    }

    const int checkpoint_nfiles = 64;  // could make this parameter
    VisMF::SetNOutFiles(checkpoint_nfiles);
    
    // Header
    {
	std::string File(restart_chkfile + "/WarpXHeader");

	VisMF::IO_Buffer io_buffer(VisMF::GetIOBufferSize());

	Array<char> fileCharPtr;
	ParallelDescriptor::ReadAndBcastFile(File, fileCharPtr);
	std::string fileCharPtrString(fileCharPtr.dataPtr());
	std::istringstream is(fileCharPtrString, std::istringstream::in);

	std::string line, word;

	std::getline(is, line);

	int nlevs;
	is >> nlevs;
	GotoNextLine(is);
	finest_level = nlevs-1;

	std::getline(is, line);
	{
	    std::istringstream lis(line);
	    int i = 0;
	    while (lis >> word) {
		istep[i++] = std::stoi(word);
	    }
	}

	std::getline(is, line);
	{
	    std::istringstream lis(line);
	    int i = 0;
	    while (lis >> word) {
		nsubsteps[i++] = std::stoi(word);
	    }
	}

	std::getline(is, line);
	{
	    std::istringstream lis(line);
	    int i = 0;
	    while (lis >> word) {
		t_new[i++] = std::stod(word);
	    }
	}

	std::getline(is, line);
	{
	    std::istringstream lis(line);
	    int i = 0;
	    while (lis >> word) {
		t_old[i++] = std::stod(word);
	    }
	}

	std::getline(is, line);
	{
	    std::istringstream lis(line);
	    int i = 0;
	    while (lis >> word) {
		dt[i++] = std::stod(word);
	    }
	}

	is >> moving_window_x;
	GotoNextLine(is);

	Real prob_lo[BL_SPACEDIM];
	std::getline(is, line);
	{
	    std::istringstream lis(line);
	    int i = 0;
	    while (lis >> word) {
		prob_lo[i++] = std::stod(word);
	    }
	}
	
	Real prob_hi[BL_SPACEDIM];
	std::getline(is, line);
	{
	    std::istringstream lis(line);
	    int i = 0;
	    while (lis >> word) {
		prob_hi[i++] = std::stod(word);
	    }
	}

	Geometry::ProbDomain(RealBox(prob_lo,prob_hi));

	for (int lev = 0; lev < nlevs; ++lev) {
	    BoxArray ba;
	    ba.readFrom(is);
	    GotoNextLine(is);
	    DistributionMapping dm { ba, ParallelDescriptor::NProcs() };
	    MakeNewLevel(lev, ba, dm);
	}

	mypc->ReadHeader(is);
    }

    // Initialize the field data
    for (int lev = 0, nlevs=finestLevel()+1; lev < nlevs; ++lev)
    {
	for (int i = 0; i < 3; ++i) {
	    Efield[lev][i]->setVal(0.0);
	    Bfield[lev][i]->setVal(0.0);
	    current[lev][i]->setVal(0.0);
	}

	// xxxxx This will be done differently in amrex!
	{
	    MultiFab mf;
	    VisMF::Read(mf, amrex::MultiFabFileFullPrefix(lev, restart_chkfile, level_prefix, "Ex"));
	    Efield[lev][0]->copy(mf, 0, 0, 1, 0, 0);
	}
	{
	    MultiFab mf;
	    VisMF::Read(mf, amrex::MultiFabFileFullPrefix(lev, restart_chkfile, level_prefix, "Ey"));
	    Efield[lev][1]->copy(mf, 0, 0, 1, 0, 0);
	}
	{
	    MultiFab mf;
	    VisMF::Read(mf, amrex::MultiFabFileFullPrefix(lev, restart_chkfile, level_prefix, "Ez"));
	    Efield[lev][2]->copy(mf, 0, 0, 1, 0, 0);
	}
	{
	    MultiFab mf;
	    VisMF::Read(mf, amrex::MultiFabFileFullPrefix(lev, restart_chkfile, level_prefix, "Bx"));
	    Bfield[lev][0]->copy(mf, 0, 0, 1, 0, 0);
	}
	{
	    MultiFab mf;
	    VisMF::Read(mf, amrex::MultiFabFileFullPrefix(lev, restart_chkfile, level_prefix, "By"));
	    Bfield[lev][1]->copy(mf, 0, 0, 1, 0, 0);
	}
	{
	    MultiFab mf;
	    VisMF::Read(mf, amrex::MultiFabFileFullPrefix(lev, restart_chkfile, level_prefix, "Bz"));
	    Bfield[lev][2]->copy(mf, 0, 0, 1, 0, 0);
	}
    }

    // Initilize particles
    mypc->AllocData();
    mypc->Restart(restart_chkfile, "particle");
}


void
WarpX::WritePlotFile () const
{
    BL_PROFILE("WarpX::WritePlotFile()");

    const std::string& plotfilename = amrex::Concatenate(plot_file,istep[0]);

    if (ParallelDescriptor::IOProcessor()) {
	std::cout << "  Writing plotfile " << plotfilename << std::endl;
    }
    
    {
<<<<<<< HEAD
	const Array<std::string> varnames {"jx", "jy", "jz", "Ex", "Ey", "Ez", "Bx", "By", "Bz"};
=======
	Array<std::string> varnames {"jx", "jy", "jz", "Ex", "Ey", "Ez", "Bx", "By", "Bz", 
                                     "part_per_cell", "part_per_grid", "part_per_proc", "proc_number"};
>>>>>>> 7f971f06

	Array<std::unique_ptr<MultiFab> > mf(finest_level+1);
    
	for (int lev = 0; lev <= finest_level; ++lev)
	{
            int ncomp;
            if (ParallelDescriptor::NProcs() > 1) {
	       ncomp = 3*3 + 4; // The +4 is for the number of particles per cell/grid/process + Processor ID
            } else {
	       ncomp = 3*3 + 3; // The +4 is for the number of particles per cell/grid/process + Processor ID
            }

	    const int ngrow = 0;
<<<<<<< HEAD
	    mf[lev].reset(new MultiFab(grids[lev], dmap[lev], ncomp, ngrow));
=======
            mf[lev].reset(new MultiFab(grids[lev], ncomp, ngrow, dmap[lev]));
>>>>>>> 7f971f06

	    Array<const MultiFab*> srcmf(BL_SPACEDIM);
	    PackPlotDataPtrs(srcmf, current[lev]);
	    int dcomp = 0;
	    amrex::average_edge_to_cellcenter(*mf[lev], dcomp, srcmf);
#if (BL_SPACEDIM == 2)
	    MultiFab::Copy(*mf[lev], *mf[lev], dcomp+1, dcomp+2, 1, ngrow);
	    WarpX::Copy(*mf[lev], dcomp+1, 1, *current[lev][1], 0);
#endif

	    PackPlotDataPtrs(srcmf, Efield[lev]);
	    dcomp += 3;
	    amrex::average_edge_to_cellcenter(*mf[lev], dcomp, srcmf);
#if (BL_SPACEDIM == 2)
	    MultiFab::Copy(*mf[lev], *mf[lev], dcomp+1, dcomp+2, 1, ngrow);
	    WarpX::Copy(*mf[lev], dcomp+1, 1, *Efield[lev][1], 0);
#endif

	    PackPlotDataPtrs(srcmf, Bfield[lev]);
	    dcomp += 3;
	    amrex::average_face_to_cellcenter(*mf[lev], dcomp, srcmf);
#if (BL_SPACEDIM == 2)
	    MultiFab::Copy(*mf[lev], *mf[lev], dcomp+1, dcomp+2, 1, ngrow);
	    WarpX::Copy(*mf[lev], dcomp+1, 1, *Bfield[lev][1], 0);
#endif

            MultiFab temp_dat(grids[lev],1,0,mf[lev]->DistributionMap());
            temp_dat.setVal(0);

            // MultiFab containing number of particles in each cell
	    dcomp += 3;
            mypc->Increment(temp_dat, lev);
            MultiFab::Copy(*mf[lev], temp_dat, 0, dcomp, 1, 0);

            // MultiFab containing number of particles per grid (stored as constant for all cells in each grid)
            const Array<long>& new_particle_cost = mypc->NumberOfParticlesInGrid(lev);

	    dcomp += 1;
            for (MFIter mfi(*mf[lev]); mfi.isValid(); ++mfi) 
		(*mf[lev])[mfi].setVal(static_cast<Real>(new_particle_cost[mfi.index()]), dcomp);

            // MultiFab containing number of particles per process (stored as constant for all cells in each grid)
	    dcomp += 1;
            long n_per_proc = 0;
            for (MFIter mfi(*mf[lev]); mfi.isValid(); ++mfi) 
                n_per_proc += new_particle_cost[mfi.index()];
            for (MFIter mfi(*mf[lev]); mfi.isValid(); ++mfi) 
		(*mf[lev])[mfi].setVal(static_cast<Real>(n_per_proc), dcomp);

            if (ParallelDescriptor::NProcs() > 1) {
              // MultiFab containing the Processor ID 
  	      dcomp += 1;
              for (MFIter mfi(*mf[lev]); mfi.isValid(); ++mfi) 
		(*mf[lev])[mfi].setVal(static_cast<Real>(ParallelDescriptor::MyProc()), dcomp);
	    }
	}
    
	Array<const MultiFab*> mf2(finest_level+1);
	for (int lev = 0; lev <= finest_level; ++lev) {
	    mf2[lev] = mf[lev].get();
	}

	amrex::WriteMultiLevelPlotfile(plotfilename, finest_level+1, mf2, varnames,
					Geom(), t_new[0], istep, refRatio());
    }

    mypc->Checkpoint(plotfilename, "particle", false);

    WriteJobInfo(plotfilename);

    WriteWarpXHeader(plotfilename);
}

void
WarpX::WriteJobInfo (const std::string& dir) const
{
    if (ParallelDescriptor::IOProcessor())
    {
	// job_info file with details about the run
	std::ofstream jobInfoFile;
	std::string FullPathJobInfoFile = dir;
	std::string PrettyLine = "===============================================================================\n";

	FullPathJobInfoFile += "/warpx_job_info";
	jobInfoFile.open(FullPathJobInfoFile.c_str(), std::ios::out);

	// job information
	jobInfoFile << PrettyLine;
	jobInfoFile << " WarpX Job Information\n";
	jobInfoFile << PrettyLine;

	jobInfoFile << "number of MPI processes: " << ParallelDescriptor::NProcs() << "\n";
#ifdef _OPENMP
	jobInfoFile << "number of threads:       " << omp_get_max_threads() << "\n";
#endif

	jobInfoFile << "\n\n";

        // build information
	jobInfoFile << PrettyLine;
	jobInfoFile << " Build Information\n";
	jobInfoFile << PrettyLine;

	jobInfoFile << "build date:    " << buildInfoGetBuildDate() << "\n";
	jobInfoFile << "build machine: " << buildInfoGetBuildMachine() << "\n";
	jobInfoFile << "build dir:     " << buildInfoGetBuildDir() << "\n";
	jobInfoFile << "AMReX dir:     " << buildInfoGetAMReXDir() << "\n";

	jobInfoFile << "\n";

	jobInfoFile << "COMP:          " << buildInfoGetComp() << "\n";
	jobInfoFile << "COMP version:  " << buildInfoGetCompVersion() << "\n";
	jobInfoFile << "FCOMP:         " << buildInfoGetFcomp() << "\n";
	jobInfoFile << "FCOMP version: " << buildInfoGetFcompVersion() << "\n";

	jobInfoFile << "\n";

	const char* githash1 = buildInfoGetGitHash(1);
	const char* githash2 = buildInfoGetGitHash(2);
	const char* githash3 = buildInfoGetGitHash(3);
	if (strlen(githash1) > 0) {
	  jobInfoFile << "WarpX  git hash: " << githash1 << "\n";
	}
	if (strlen(githash2) > 0) {
	  jobInfoFile << "BoxLib git hash: " << githash2 << "\n";
	}
	if (strlen(githash3) > 0) {
	  jobInfoFile << "PICSAR git hash: " << githash3 << "\n";
	}

	jobInfoFile << "\n\n";

	// grid information
        jobInfoFile << PrettyLine;
        jobInfoFile << " Grid Information\n";
        jobInfoFile << PrettyLine;

        for (int i = 0; i <= finest_level; i++)
	{
            jobInfoFile << " level: " << i << "\n";
            jobInfoFile << "   number of boxes = " << grids[i].size() << "\n";
            jobInfoFile << "   maximum zones   = ";
            for (int n = 0; n < BL_SPACEDIM; n++)
	    {
                jobInfoFile << geom[i].Domain().length(n) << " ";
	    }
            jobInfoFile << "\n\n";
	}

        jobInfoFile << " Boundary conditions\n";

        jobInfoFile << "   -x: " << "interior" << "\n";
        jobInfoFile << "   +x: " << "interior" << "\n";
        if (BL_SPACEDIM >= 2) {
	    jobInfoFile << "   -y: " << "interior" << "\n";
	    jobInfoFile << "   +y: " << "interior" << "\n";
        }
        if (BL_SPACEDIM == 3) {
	    jobInfoFile << "   -z: " << "interior" << "\n";
	    jobInfoFile << "   +z: " << "interior" << "\n";
        }

        jobInfoFile << "\n\n";


	// runtime parameters
	jobInfoFile << PrettyLine;
	jobInfoFile << " Inputs File Parameters\n";
	jobInfoFile << PrettyLine;

	ParmParse::dumpTable(jobInfoFile, true);

	jobInfoFile.close();
    }
}

void
WarpX::PackPlotDataPtrs(Array<const MultiFab*>& pmf,
			const Array<std::unique_ptr<MultiFab> >& data)
{
    BL_ASSERT(pmf.size() == BL_SPACEDIM);
#if (BL_SPACEDIM == 3)
    pmf[0] = data[0].get();
    pmf[1] = data[1].get();
    pmf[2] = data[2].get();
#elif (BL_SPACEDIM == 2)
    pmf[0] = data[0].get();
    pmf[1] = data[2].get();
#endif
}<|MERGE_RESOLUTION|>--- conflicted
+++ resolved
@@ -303,12 +303,8 @@
     }
     
     {
-<<<<<<< HEAD
-	const Array<std::string> varnames {"jx", "jy", "jz", "Ex", "Ey", "Ez", "Bx", "By", "Bz"};
-=======
-	Array<std::string> varnames {"jx", "jy", "jz", "Ex", "Ey", "Ez", "Bx", "By", "Bz", 
-                                     "part_per_cell", "part_per_grid", "part_per_proc", "proc_number"};
->>>>>>> 7f971f06
+        Array<std::string> varnames {"jx", "jy", "jz", "Ex", "Ey", "Ez", "Bx", "By", "Bz", 
+                "part_per_cell", "part_per_grid", "part_per_proc", "proc_number"};
 
 	Array<std::unique_ptr<MultiFab> > mf(finest_level+1);
     
@@ -322,11 +318,7 @@
             }
 
 	    const int ngrow = 0;
-<<<<<<< HEAD
 	    mf[lev].reset(new MultiFab(grids[lev], dmap[lev], ncomp, ngrow));
-=======
-            mf[lev].reset(new MultiFab(grids[lev], ncomp, ngrow, dmap[lev]));
->>>>>>> 7f971f06
 
 	    Array<const MultiFab*> srcmf(BL_SPACEDIM);
 	    PackPlotDataPtrs(srcmf, current[lev]);
