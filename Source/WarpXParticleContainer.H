--- conflicted
+++ resolved
@@ -80,7 +80,6 @@
 
     void AllocData ();
 
-<<<<<<< HEAD
     ///
     /// This pushes the particle positions by one half time step.
     /// It is used to desynchronize the particles after initializaton
@@ -95,16 +94,13 @@
     /// or when restarting from a checkpoint.
     /// This is the electromagnetic version of the particle push.
     /// 
-=======
     void PushX (         amrex::Real dt);
->>>>>>> c04fd041
     void PushX (int lev, amrex::Real dt);
 
     void DepositCharge(amrex::Array<std::unique_ptr<amrex::MultiFab> >& rho,
                        bool local = false);
     std::unique_ptr<amrex::MultiFab> GetChargeDensity(int lev, bool local = false);
 
-<<<<<<< HEAD
     /// 
     /// This returns the total charge for all the particles in this ParticleContainer.
     /// This is needed when solving Poisson's equation with periodic boundary conditions.
@@ -113,11 +109,8 @@
 
     amrex::Real maxParticleVelocity(bool local = false);
 
-    void AddNParticles (int n, const amrex::Real* x, const amrex::Real* y, const amrex::Real* z,
-=======
     void AddNParticles (int lev,
                         int n, const amrex::Real* x, const amrex::Real* y, const amrex::Real* z,
->>>>>>> c04fd041
 			const amrex::Real* vx, const amrex::Real* vy, const amrex::Real* vz,
 			int nattr, const amrex::Real* attr, int uniqueparticles);
 
