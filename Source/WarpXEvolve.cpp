--- conflicted
+++ resolved
@@ -26,16 +26,8 @@
 
     for (int step = istep[0]; step < numsteps_max && cur_time < stop_time; ++step)
     {
-<<<<<<< HEAD
 	// Start loop on time steps
-
-
-	if (ParallelDescriptor::IOProcessor()) {
-	    std::cout << "\nSTEP " << step+1 << " starts ..." << std::endl;
-	}
-=======
         amrex::Print() << "\nSTEP " << step+1 << " starts ...\n";
->>>>>>> 2680929f
 
         if (ParallelDescriptor::NProcs() > 1)
            if (okToRegrid(step)) RegridBaseLevel();
