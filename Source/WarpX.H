--- conflicted
+++ resolved
@@ -1513,23 +1513,17 @@
      *             storing the fine patch current to be transformed
      * \param J_cp Vector of three-dimensional arrays (for each level)
      *             storing the coarse patch current to be transformed
-<<<<<<< HEAD
      * TODO Add new arguments
-=======
      * \param[in] apply_kspace_filter Control whether to apply filtering
      *                                (only used in RZ geometry to avoid double filtering)
->>>>>>> eb62c182
      */
     void PSATDForwardTransformJ (
         const amrex::Vector<std::array<std::unique_ptr<amrex::MultiFab>,3>>& J_fp,
         const amrex::Vector<std::array<std::unique_ptr<amrex::MultiFab>,3>>& J_cp,
-<<<<<<< HEAD
         const int idx_jx,
         const int idx_jy,
-        const int idx_jz);
-=======
+        const int idx_jz,
         const bool apply_kspace_filter=true);
->>>>>>> eb62c182
 
     /**
      * \brief Backward FFT of J on all mesh refinement levels
