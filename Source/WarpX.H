#ifndef WARPX_H_
#define WARPX_H_

#include <iostream>
#include <memory>

#ifdef _OPENMP
#include <omp.h>
#endif

<<<<<<< HEAD
#include <AmrCore.H>
#include <BLProfiler.H>
#include <PlasmaInjector.H>
=======
#include <AMReX_AmrCore.H>
#include <AMReX_BLProfiler.H>
#include <AMReX_Print.H>

>>>>>>> 707d8d9f
#include <ParticleContainer.H>

class WarpX
    : public amrex::AmrCore
{
public:

    static WarpX& GetInstance ();
    static void ResetInstance ();

    WarpX ();
    ~WarpX ();

    int Verbose () const { return verbose; }
    int RegridInt () const { return regrid_int; }

    void InitData ();

    void Evolve (int numsteps = -1);

    MultiParticleContainer& GetPartContainer () { return *mypc; }

<<<<<<< HEAD
    void fillSlice(Real z_coord) const;

    void sampleAtPoints(const Array<Real>& x,
			const Array<Real>& y,
			const Array<Real>& z,
			Array<Array<Real> >& result) const;

    static void FillBoundary (MultiFab& mf, const Geometry& geom, const IntVect& nodalflag);
=======
    static void FillBoundary (amrex::MultiFab& mf, const amrex::Geometry& geom, const amrex::IntVect& nodalflag);
>>>>>>> 707d8d9f

    static void shiftMF(amrex::MultiFab& mf, const amrex::Geometry& geom, int num_shift, 
			int dir, const amrex::IntVect& nodalflag);

    static void GotoNextLine (std::istream& is);

    // Algorithms
    static long current_deposition_algo;
    static long charge_deposition_algo;
    static long field_gathering_algo;
    static long particle_pusher_algo;

    // Interpolation order
    static long nox;
    static long noy;
    static long noz;

    static bool use_laser;

    amrex::MultiFab * getcurrent (int lev, int direction) {return current[lev][direction].get();}
    amrex::MultiFab * getEfield (int lev, int direction) {return Efield[lev][direction].get();}
    amrex::MultiFab * getBfield (int lev, int direction) {return Bfield[lev][direction].get();}

    void ComputeDt ();
    void MoveWindow ();

    void EvolveE (int lev, amrex::Real dt);
    void EvolveB (int lev, amrex::Real dt);
    void FillBoundaryE (int lev, bool force);
    void FillBoundaryB (int lev, bool force);
    void PushParticlesandDepose (int lev, amrex::Real cur_time);

    int getistep (int lev) {return istep[lev];}
    void setistep (int lev, int ii) {istep[lev] = ii;}
    amrex::Real gett_new (int lev) {return t_new[lev];}
    void sett_new (int lev, amrex::Real time) {t_new[lev] = time;}
    amrex::Real getdt (int lev) {return dt[lev];}

    int maxStep () {return max_step;}
    amrex::Real stopTime () {return stop_time;}

    int checkInt () {return check_int;}
    int plotInt () {return plot_int;}

    void WriteCheckPointFile () const;
    void WritePlotFile () const;

protected:

    //! Tagging cells for refinement
    virtual void ErrorEst (int lev, amrex::TagBoxArray& tags, amrex::Real time, int /*ngrow*/) override 
        { amrex::Abort("ErrorEst: To be implemented"); }

    //! Make a new level from scratch using provided BoxArray and
    //! DistributionMapping.  Only used during initialization.  Called
    //! by AmrCoreInitFromScratch.
    virtual void MakeNewLevelFromScratch (int lev, amrex::Real time, const amrex::BoxArray& ba,
					  const amrex::DistributionMapping& dm) override;

    //! Make a new level using provided BoxArray and
    //! DistributionMapping and fill with interpolated coarse level
    //! data.  Called by AmrCore::regrid.
    virtual void MakeNewLevelFromCoarse (int lev, amrex::Real time, const amrex::BoxArray& ba,
					 const amrex::DistributionMapping& dm) override 
        { amrex::Abort("MakeNewLevelFromCoarse: To be implemented"); }

    //! Remake an existing level using provided BoxArray and
    //! DistributionMapping and fill with existing fine and coarse
    //! data.  Called by AmrCore::regrid.
    virtual void RemakeLevel (int lev, amrex::Real time, const amrex::BoxArray& ba,
			      const amrex::DistributionMapping& dm) override
        { amrex::Abort("RemakeLevel: To be implemented"); }

    //! Delete level data.  Called by AmrCore::regrid.
    virtual void ClearLevel (int lev) override;

    Box getIndexBox(const RealBox& real_box) const;

private:

    // Singleton is used when the code is run from python
    static WarpX* m_instance;

    void ReadParameters ();

    void RegridBaseLevel ();
    bool LoadBalanceBaseLevel ();
    void splitBoxes (amrex::BoxArray& ba, amrex::Array<long>& newcost, const amrex::Array<long>& cost_in, int heavy_grid_size);

    amrex::Real getEfficiency(const amrex::DistributionMapping& dm, const amrex::Array<long>& cost);
    amrex::DistributionMapping getCostCountDM (const amrex::Array<long>& cost, const amrex::BoxArray& ba);

    void InitFromScratch ();

    void AllocLevelData (int lev, const amrex::BoxArray& new_grids,
                         const amrex::DistributionMapping& new_dmap);
    void InitLevelData (int lev);

    void InitFromCheckpoint ();
    void PostRestart ();

    void InitOpenbc ();

    void InjectPlasma(int num_shift, int dir);

    void WriteWarpXHeader(const std::string& name) const;
    void WriteJobInfo (const std::string& dir) const;
    static void PackPlotDataPtrs (amrex::Array<const amrex::MultiFab*>& pmf,
				  const amrex::Array<std::unique_ptr<amrex::MultiFab> >& data);
    static void Copy (amrex::MultiFab& dstmf, int dcomp, int ncomp, const amrex::MultiFab& srcmf, int scomp);

    bool okToRegrid(int step);

    amrex::Array<int> istep;      // which step?
    amrex::Array<int> nsubsteps;  // how many substeps on each level?

    amrex::Array<amrex::Real> t_new;
    amrex::Array<amrex::Real> t_old;
    amrex::Array<amrex::Real> dt;

    // Particle container
    std::unique_ptr<MultiParticleContainer> mypc;

    // Fields: First array for level, second for direction
    amrex::Array<amrex::Array< std::unique_ptr<amrex::MultiFab> > > current;
    amrex::Array<amrex::Array< std::unique_ptr<amrex::MultiFab> > > Efield;
    amrex::Array<amrex::Array< std::unique_ptr<amrex::MultiFab> > > Bfield;

    // Moving window parameters
    int do_moving_window  = 0;
    int moving_window_dir = -1;
    amrex::Real moving_window_x  = std::numeric_limits<amrex::Real>::max();
    amrex::Real moving_window_v  = std::numeric_limits<amrex::Real>::max();

    // Plasma injection parameters
    int do_plasma_injection  = 0;
    int num_injected_species = -1;
<<<<<<< HEAD
    Array<int> injected_plasma_ppc;
    Array<int> injected_plasma_species;
    Array<Real> injected_plasma_density;
    std::unique_ptr<PlasmaInjector> plasma_injector;
=======
    amrex::Array<int> injected_plasma_ppc;
    amrex::Array<int> injected_plasma_species;
    amrex::Array<amrex::Real> injected_plasma_density;
>>>>>>> 707d8d9f

    // Other runtime parameters
    int verbose = 1;

    int max_step   = std::numeric_limits<int>::max();
    amrex::Real stop_time = std::numeric_limits<amrex::Real>::max();

    int regrid_int = -1;

    amrex::Real cfl = 0.7;

    std::string restart_chkfile;

    std::string check_file {"chk"};
    std::string plot_file {"plt"};
    int check_int = -1;
    int plot_int = -1;

    static amrex::IntVect Bx_nodal_flag;
    static amrex::IntVect By_nodal_flag;
    static amrex::IntVect Bz_nodal_flag;

    static amrex::IntVect Ex_nodal_flag;
    static amrex::IntVect Ey_nodal_flag;
    static amrex::IntVect Ez_nodal_flag;

    static amrex::IntVect jx_nodal_flag;
    static amrex::IntVect jy_nodal_flag;
    static amrex::IntVect jz_nodal_flag;
};

#endif<|MERGE_RESOLUTION|>--- conflicted
+++ resolved
@@ -8,17 +8,12 @@
 #include <omp.h>
 #endif
 
-<<<<<<< HEAD
-#include <AmrCore.H>
-#include <BLProfiler.H>
-#include <PlasmaInjector.H>
-=======
 #include <AMReX_AmrCore.H>
 #include <AMReX_BLProfiler.H>
 #include <AMReX_Print.H>
 
->>>>>>> 707d8d9f
 #include <ParticleContainer.H>
+#include <PlasmaInjector.H>
 
 class WarpX
     : public amrex::AmrCore
@@ -40,7 +35,6 @@
 
     MultiParticleContainer& GetPartContainer () { return *mypc; }
 
-<<<<<<< HEAD
     void fillSlice(Real z_coord) const;
 
     void sampleAtPoints(const Array<Real>& x,
@@ -48,10 +42,7 @@
 			const Array<Real>& z,
 			Array<Array<Real> >& result) const;
 
-    static void FillBoundary (MultiFab& mf, const Geometry& geom, const IntVect& nodalflag);
-=======
     static void FillBoundary (amrex::MultiFab& mf, const amrex::Geometry& geom, const amrex::IntVect& nodalflag);
->>>>>>> 707d8d9f
 
     static void shiftMF(amrex::MultiFab& mf, const amrex::Geometry& geom, int num_shift, 
 			int dir, const amrex::IntVect& nodalflag);
@@ -189,16 +180,10 @@
     // Plasma injection parameters
     int do_plasma_injection  = 0;
     int num_injected_species = -1;
-<<<<<<< HEAD
-    Array<int> injected_plasma_ppc;
-    Array<int> injected_plasma_species;
-    Array<Real> injected_plasma_density;
-    std::unique_ptr<PlasmaInjector> plasma_injector;
-=======
     amrex::Array<int> injected_plasma_ppc;
     amrex::Array<int> injected_plasma_species;
     amrex::Array<amrex::Real> injected_plasma_density;
->>>>>>> 707d8d9f
+    std::unique_ptr<PlasmaInjector> plasma_injector;
 
     // Other runtime parameters
     int verbose = 1;
